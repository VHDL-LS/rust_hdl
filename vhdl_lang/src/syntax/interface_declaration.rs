// This Source Code Form is subject to the terms of the Mozilla Public
// License, v. 2.0. If a copy of the MPL was not distributed with this file,
// You can obtain one at http://mozilla.org/MPL/2.0/.
//
// Copyright (c) 2018, Olof Kraigher olof.kraigher@gmail.com

use super::common::ParseResult;
use super::names::{parse_association_list_no_leftpar, parse_identifier_list, parse_selected_name};
use super::object_declaration::parse_optional_assignment;
use super::subprogram::parse_subprogram_specification;
use super::subtype_indication::parse_subtype_indication;
use super::tokens::{Kind::*, *};
/// LRM 6.5 Interface declarations
use crate::ast::*;
use crate::data::*;
use vhdl_lang::data::error_codes::ErrorCode;
use vhdl_lang::syntax::parser::ParsingContext;

<<<<<<< HEAD
pub(crate) fn parse_optional_mode(stream: &TokenStream) -> ParseResult<Option<WithPos<Mode>>> {
    let token = stream.peek_expect()?;
=======
fn parse_optional_mode(ctx: &mut ParsingContext<'_>) -> ParseResult<Option<WithPos<Mode>>> {
    let token = ctx.stream.peek_expect()?;
>>>>>>> b83bc22a
    let mode = match token.kind {
        In => Mode::In,
        Out => Mode::Out,
        InOut => Mode::InOut,
        Buffer => Mode::Buffer,
        Linkage => Mode::Linkage,
        _ => return Ok(None),
    };
    ctx.stream.skip();
    Ok(Some(WithPos::new(mode, token.pos.clone())))
}

fn unexpected_object_class_kind(list_type: InterfaceType, token: &Token) -> Diagnostic {
    match list_type {
        InterfaceType::Generic => token.kinds_error(&[Constant, Identifier]),
        InterfaceType::Port => token.kinds_error(&[Signal, Identifier]),
        InterfaceType::Parameter => token.kinds_error(&[Signal, Constant, Variable, Identifier]),
    }
}

fn parse_optional_object_class(
    ctx: &mut ParsingContext<'_>,
    list_type: InterfaceType,
) -> ParseResult<Option<WithPos<ObjectClass>>> {
    let token = ctx.stream.peek_expect()?;

    let class = match token.kind {
        Constant => ObjectClass::Constant,
        Variable => ObjectClass::Variable,
        Signal => ObjectClass::Signal,
        Identifier => return Ok(None),
        _ => return Err(unexpected_object_class_kind(list_type, token)),
    };
    ctx.stream.skip();
    Ok(Some(WithPos::new(class, token.pos.clone())))
}

fn parse_interface_file_declaration(
    ctx: &mut ParsingContext<'_>,
) -> ParseResult<Vec<InterfaceDeclaration>> {
    ctx.stream.expect_kind(File)?;
    let idents = parse_identifier_list(ctx)?;
    ctx.stream.expect_kind(Colon)?;
    let subtype = parse_subtype_indication(ctx)?;

    if ctx.stream.next_kind_is(Open) {
        if let Some(ident) = idents.first() {
            return Err(Diagnostic::syntax_error(
                ident,
                "interface_file_declaration may not have file open information",
            ));
        }
    }
    if ctx.stream.next_kind_is(Is) {
        if let Some(ident) = idents.first() {
            return Err(Diagnostic::syntax_error(
                ident,
                "interface_file_declaration may not have file name",
            ));
        }
    }

    Ok(idents
        .into_iter()
        .map(|ident| {
            InterfaceDeclaration::File(InterfaceFileDeclaration {
                ident: ident.into(),
                subtype_indication: subtype.clone(),
            })
        })
        .collect())
}

fn parse_interface_object_declaration(
    ctx: &mut ParsingContext<'_>,
    list_type: InterfaceType,
) -> ParseResult<Vec<InterfaceDeclaration>> {
    let explicit_object_class = parse_optional_object_class(ctx, list_type)?;
    let object_class_pos = explicit_object_class.as_ref().map(|class| &class.pos);

    let idents = parse_identifier_list(ctx)?;

    ctx.stream.expect_kind(Colon)?;

    let mode_with_pos = parse_optional_mode(ctx)?;
    let mode = mode_with_pos
        .as_ref()
        .map(|mode| mode.item)
        .unwrap_or(Mode::In);
    let mode_pos = mode_with_pos.map(|mode| mode.pos);

    let object_class = match (
        list_type,
        explicit_object_class.as_ref().map(|class| class.item),
        mode,
    ) {
        (_, Some(object_class), _) => object_class,
        (InterfaceType::Port, None, _) => ObjectClass::Signal,
        (InterfaceType::Generic, None, _) => ObjectClass::Constant,
        (InterfaceType::Parameter, None, Mode::In) => ObjectClass::Constant,
        (InterfaceType::Parameter, None, _) => ObjectClass::Variable,
    };

    let subtype = parse_subtype_indication(ctx)?;
    let expr = parse_optional_assignment(ctx)?;

    // @TODO maybe move this to a semantic check?
    for ident in idents.iter() {
        if object_class == ObjectClass::Constant && mode != Mode::In {
            let pos = mode_pos.as_ref().unwrap_or(&ident.pos);
            return Err(Diagnostic::syntax_error(
                pos,
                "Interface constant declaration may only have mode=in",
            ));
        };

        if list_type == InterfaceType::Port && object_class != ObjectClass::Signal {
            let pos = object_class_pos.unwrap_or(&ident.pos);
            return Err(Diagnostic::syntax_error(
                pos,
                "Port list only allows signal object class",
            ));
        };

        if list_type == InterfaceType::Generic && object_class != ObjectClass::Constant {
            let pos = object_class_pos.unwrap_or(&ident.pos);
            return Err(Diagnostic::syntax_error(
                pos,
                "Generic list only allows constant object class",
            ));
        };
    }

    Ok(idents
        .into_iter()
        .map(|ident| {
            InterfaceDeclaration::Object(InterfaceObjectDeclaration {
                list_type,
                mode,
                class: object_class,
                ident: ident.into(),
                subtype_indication: subtype.clone(),
                expression: expr.clone(),
            })
        })
        .collect())
}

fn parse_subprogram_default(
    ctx: &mut ParsingContext<'_>,
) -> ParseResult<Option<SubprogramDefault>> {
    if ctx.stream.skip_if_kind(Is) {
        let default = {
            peek_token!(
                ctx.stream, token,
                Identifier => SubprogramDefault::Name(parse_selected_name(ctx)?),
                BOX => {
                    ctx.stream.skip();
                    SubprogramDefault::Box
                }
            )
        };

        Ok(Some(default))
    } else {
        Ok(None)
    }
}

fn parse_interface_package(
    ctx: &mut ParsingContext<'_>,
) -> ParseResult<InterfacePackageDeclaration> {
    ctx.stream.expect_kind(Package)?;
    let ident = ctx.stream.expect_ident()?;
    ctx.stream.expect_kind(Is)?;
    ctx.stream.expect_kind(New)?;
    let package_name = parse_selected_name(ctx)?;
    ctx.stream.expect_kind(Generic)?;
    ctx.stream.expect_kind(Map)?;

    let generic_map = {
        let left_par = ctx.stream.expect_kind(LeftPar)?;
        let map_token = ctx.stream.peek_expect()?;
        match map_token.kind {
            BOX => {
                ctx.stream.skip();
                ctx.stream.expect_kind(RightPar)?;
                InterfacePackageGenericMapAspect::Box
            }
            Default => {
                ctx.stream.skip();
                ctx.stream.expect_kind(RightPar)?;
                InterfacePackageGenericMapAspect::Default
            }
            _ => {
                let (list, _) = parse_association_list_no_leftpar(ctx, left_par)?;
                InterfacePackageGenericMapAspect::Map(list)
            }
        }
    };

    Ok(InterfacePackageDeclaration {
        ident: ident.into(),
        package_name,
        generic_map,
    })
}

fn parse_interface_declaration(
    ctx: &mut ParsingContext,
    list_type: InterfaceType,
) -> ParseResult<Vec<InterfaceDeclaration>> {
    peek_token!(
        ctx.stream, token,
        Signal | Constant | Variable | Identifier => {
            parse_interface_object_declaration(ctx, list_type)
        },
        File => parse_interface_file_declaration(ctx),
        Type => {
            ctx.stream.skip();
            let ident = ctx.stream.expect_ident()?;
            Ok(vec![InterfaceDeclaration::Type(WithDecl::new(ident))])
        },
        Function | Procedure | Impure | Pure => {
            let spec = parse_subprogram_specification(ctx)?;
            let default = parse_subprogram_default(ctx)?;

            Ok(vec![InterfaceDeclaration::Subprogram(spec, default)])
        },
        Package => {
            Ok(vec![InterfaceDeclaration::Package (parse_interface_package(ctx)?)])
        }
    )
}

/// Parse ; separator in generic or port lists.
/// Expect ; for all but the last item
fn parse_semicolon_separator(ctx: &mut ParsingContext<'_>) -> ParseResult<()> {
    peek_token!(
        ctx.stream, token,
        SemiColon => {
           ctx.stream.skip();
            if ctx.stream.next_kind_is(RightPar) {
                return Err(Diagnostic::syntax_error(&token.pos,
                        format!("Last interface element may not end with {}",
                        kinds_str(&[SemiColon]))));
            }
        },
        RightPar => {}
    );
    Ok(())
}

fn is_sync_kind(list_type: InterfaceType, kind: Kind) -> bool {
    matches!(
        (list_type, kind),
        (InterfaceType::Generic, Constant)
            | (InterfaceType::Port, Signal)
            | (InterfaceType::Parameter, Constant)
            | (InterfaceType::Parameter, Variable)
            | (InterfaceType::Parameter, Signal)
    )
}

fn parse_interface_list(
    ctx: &mut ParsingContext<'_>,
    list_type: InterfaceType,
) -> ParseResult<Vec<InterfaceDeclaration>> {
    let mut interface_list = Vec::new();

    let left_par = ctx.stream.expect_kind(LeftPar)?;

    'outer: loop {
        let token = ctx.stream.peek_expect()?;
        match token.kind {
            RightPar => {
                if interface_list.is_empty() {
                    ctx.diagnostics.add(
                        ctx.stream.get_pos(left_par).combine(token),
                        "Interface list must not be empty",
                        ErrorCode::SyntaxError,
                    );
                }
                ctx.stream.skip();
                break;
            }
            _ => {
                let state = ctx.stream.state();

                match parse_interface_declaration(ctx, list_type) {
                    Ok(ref mut decl_list) => {
                        interface_list.append(decl_list);
                    }
                    Err(err) => {
                        ctx.diagnostics.push(err);
                        ctx.stream.set_state(state);
                        if let Some(token) = ctx.stream.peek() {
                            if is_sync_kind(list_type, token.kind) {
                                ctx.stream.skip();
                            }
                        }

                        // Recover
                        while let Some(token) = ctx.stream.peek() {
                            match token.kind {
                                SemiColon => {
                                    ctx.stream.skip();
                                    continue 'outer;
                                }
                                kind if is_sync_kind(list_type, kind) => {
                                    continue 'outer;
                                }
                                RightPar => {
                                    ctx.stream.skip();
                                    break 'outer;
                                }
                                _ => {
                                    ctx.stream.skip();
                                }
                            }
                        }
                    }
                }

                if let Err(err) = parse_semicolon_separator(ctx) {
                    ctx.diagnostics.push(err);
                    // Ignore comma when recovering from errors
                    ctx.stream.pop_if_kind(Comma);
                }
            }
        }
    }

    Ok(interface_list)
}

pub fn parse_generic_interface_list(
    ctx: &mut ParsingContext<'_>,
) -> ParseResult<Vec<InterfaceDeclaration>> {
    parse_interface_list(ctx, InterfaceType::Generic)
}

pub fn parse_port_interface_list(
    ctx: &mut ParsingContext<'_>,
) -> ParseResult<Vec<InterfaceDeclaration>> {
    parse_interface_list(ctx, InterfaceType::Port)
}

pub fn parse_parameter_interface_list(
    ctx: &mut ParsingContext<'_>,
) -> ParseResult<Vec<InterfaceDeclaration>> {
    parse_interface_list(ctx, InterfaceType::Parameter)
}

#[cfg(test)]
fn parse_one_interface_declaration(
    ctx: &mut ParsingContext<'_>,
    list_type: InterfaceType,
) -> ParseResult<InterfaceDeclaration> {
    parse_interface_declaration(ctx, list_type).map(|decls| {
        assert_eq!(decls.len(), 1);
        decls[0].clone()
    })
}

#[cfg(test)]
pub fn parse_parameter(ctx: &mut ParsingContext) -> ParseResult<InterfaceDeclaration> {
    parse_one_interface_declaration(ctx, InterfaceType::Parameter)
}

#[cfg(test)]
pub fn parse_port(ctx: &mut ParsingContext) -> ParseResult<InterfaceDeclaration> {
    parse_one_interface_declaration(ctx, InterfaceType::Port)
}

#[cfg(test)]
pub fn parse_generic(ctx: &mut ParsingContext) -> ParseResult<InterfaceDeclaration> {
    parse_one_interface_declaration(ctx, InterfaceType::Generic)
}

#[cfg(test)]
pub fn parse_parameter_list(ctx: &mut ParsingContext) -> ParseResult<Vec<InterfaceDeclaration>> {
    parse_interface_list(ctx, InterfaceType::Parameter)
}

#[cfg(test)]
mod tests {
    use super::*;
    use crate::analysis::tests::check_diagnostics;
    use crate::syntax::subprogram::parse_subprogram_declaration;
    use crate::syntax::test::Code;
    use crate::syntax::tokens::kinds_error;

    #[test]
    fn parses_interface_identifier_list() {
        let code = Code::new("(constant foo, bar : natural)");
        assert_eq!(
            code.with_stream_no_diagnostics(parse_generic_interface_list),
            vec![
                InterfaceDeclaration::Object(InterfaceObjectDeclaration {
                    list_type: InterfaceType::Generic,
                    mode: Mode::In,
                    class: ObjectClass::Constant,
                    ident: code.s1("foo").decl_ident(),
                    subtype_indication: code.s1("natural").subtype_indication(),
                    expression: None
                }),
                InterfaceDeclaration::Object(InterfaceObjectDeclaration {
                    list_type: InterfaceType::Generic,
                    mode: Mode::In,
                    class: ObjectClass::Constant,
                    ident: code.s1("bar").decl_ident(),
                    subtype_indication: code.s1("natural").subtype_indication(),
                    expression: None
                })
            ]
        );
    }

    #[test]
    fn parses_generic() {
        let code = Code::new("foo : std_logic");
        assert_eq!(
            code.with_stream(parse_generic),
            InterfaceDeclaration::Object(InterfaceObjectDeclaration {
                list_type: InterfaceType::Generic,
                mode: Mode::In,
                class: ObjectClass::Constant,
                ident: code.s1("foo").decl_ident(),
                subtype_indication: code.s1("std_logic").subtype_indication(),
                expression: None
            })
        );
    }

    #[test]
    fn parses_interface_file_declaration() {
        let code = Code::new("file foo : text");
        assert_eq!(
            code.with_stream(parse_parameter),
            InterfaceDeclaration::File(InterfaceFileDeclaration {
                ident: code.s1("foo").decl_ident(),
                subtype_indication: code.s1("text").subtype_indication(),
            })
        );
    }

    #[test]
    fn parses_interface_file_declaration_no_open_info() {
        let code = Code::new("(file foo : text open read_mode)");
        assert_eq!(
            code.with_stream_diagnostics(parse_parameter_list),
            (
                vec![],
                vec![Diagnostic::syntax_error(
                    code.s1("foo"),
                    "interface_file_declaration may not have file open information"
                )]
            )
        );
    }

    #[test]
    fn parses_interface_file_declaration_no_file_name() {
        let code = Code::new("(file foo : text is \"file_name\")");
        assert_eq!(
            code.with_stream_diagnostics(parse_parameter_list),
            (
                vec![],
                vec![Diagnostic::syntax_error(
                    code.s1("foo"),
                    "interface_file_declaration may not have file name"
                )]
            )
        );
    }

    #[test]
    fn parses_interface_file_declaration_list_with_errors() {
        let code = Code::new("(file with_name: text is \"file_name\"; file valid : text; file open_info: text open read_mode)");
        assert_eq!(
            code.with_stream_diagnostics(parse_parameter_list),
            (
                vec![InterfaceDeclaration::File(InterfaceFileDeclaration {
                    ident: code.s1("valid").decl_ident(),
                    subtype_indication: code.s("text", 2).subtype_indication()
                })],
                vec![
                    Diagnostic::syntax_error(
                        code.s1("with_name"),
                        "interface_file_declaration may not have file name"
                    ),
                    Diagnostic::syntax_error(
                        code.s1("open_info"),
                        "interface_file_declaration may not have file open information"
                    )
                ]
            )
        );
    }

    #[test]
    fn parses_port() {
        let code = Code::new("foo : std_logic");
        assert_eq!(
            code.with_stream(parse_port),
            InterfaceDeclaration::Object(InterfaceObjectDeclaration {
                list_type: InterfaceType::Port,
                mode: Mode::In,
                class: ObjectClass::Signal,
                ident: code.s1("foo").decl_ident(),
                subtype_indication: code.s1("std_logic").subtype_indication(),
                expression: None
            })
        );
    }

    fn to_interface_object(interface_decl: InterfaceDeclaration) -> InterfaceObjectDeclaration {
        match interface_decl {
            InterfaceDeclaration::Object(object) => object,
            _ => panic!("{interface_decl:?}"),
        }
    }

    #[test]
    fn parses_port_without_explicit_class() {
        let code = Code::new("foo : std_logic");
        let result = to_interface_object(code.with_stream(parse_port));
        assert_eq!(result.mode, Mode::In);
        assert_eq!(result.class, ObjectClass::Signal);
    }

    #[test]
    fn parses_generic_without_explicit_class() {
        let code = Code::new("foo : std_logic");
        let result = to_interface_object(code.with_stream(parse_generic));
        assert_eq!(result.mode, Mode::In);
        assert_eq!(result.class, ObjectClass::Constant);
    }

    #[test]
    fn parses_parameter_without_explicit_class() {
        // LRM 4.2.2.1 Formal parameter lists
        // Procedure only allows in, inout, outer
        // in => Constant
        // inout, out => Variable
        // @TODO forbid other modes
        // @TODO forbid mode != in for function
        let code = Code::new("foo : std_logic");
        let result = to_interface_object(code.with_stream(parse_parameter));
        assert_eq!(result.mode, Mode::In);
        assert_eq!(result.class, ObjectClass::Constant);

        let code = Code::new("foo : in std_logic");
        let result = to_interface_object(code.with_stream(parse_parameter));
        assert_eq!(result.mode, Mode::In);
        assert_eq!(result.class, ObjectClass::Constant);

        let code = Code::new("foo : out std_logic");
        let result = to_interface_object(code.with_stream(parse_parameter));
        assert_eq!(result.mode, Mode::Out);
        assert_eq!(result.class, ObjectClass::Variable);

        let code = Code::new("foo : inout std_logic");
        let result = to_interface_object(code.with_stream(parse_parameter));
        assert_eq!(result.mode, Mode::InOut);
        assert_eq!(result.class, ObjectClass::Variable);
    }

    #[test]
    fn parses_generic_with_optional_keyword() {
        let code = Code::new("constant foo : std_logic");
        assert_eq!(
            code.with_stream(parse_generic),
            InterfaceDeclaration::Object(InterfaceObjectDeclaration {
                list_type: InterfaceType::Generic,
                mode: Mode::In,
                class: ObjectClass::Constant,
                ident: code.s1("foo").decl_ident(),
                subtype_indication: code.s1("std_logic").subtype_indication(),
                expression: None
            })
        );
    }

    #[test]
    fn parses_port_with_optional_keyword() {
        let code = Code::new("signal foo : std_logic");
        assert_eq!(
            code.with_stream(parse_port),
            InterfaceDeclaration::Object(InterfaceObjectDeclaration {
                list_type: InterfaceType::Port,
                mode: Mode::In,
                class: ObjectClass::Signal,
                ident: code.s1("foo").decl_ident(),
                subtype_indication: code.s1("std_logic").subtype_indication(),
                expression: None
            })
        );
    }

    #[test]
    fn parse_generic_non_in_mode_error() {
        let code = Code::new("foo : out boolean");
        assert_eq!(
            code.with_partial_stream(parse_generic),
            Err(Diagnostic::syntax_error(
                &code.s1("out").pos(),
                "Interface constant declaration may only have mode=in"
            ))
        );
    }

    #[test]
    fn test_parse_generic_interface_list() {
        let code = Code::new(
            "\
(constant foo : std_logic;
bar : natural)",
        );

        assert_eq!(
            code.with_stream_no_diagnostics(parse_generic_interface_list),
            vec![
                code.s1("constant foo : std_logic").generic(),
                code.s1("bar : natural").generic()
            ]
        );
    }

    #[test]
    fn test_parse_generic_interface_list_error_on_last_semi_colon() {
        let code = Code::new(
            "\
(constant foo : std_logic;
 bar : natural;
)",
        );
        let (result, diagnostics) = code.with_stream_diagnostics(parse_generic_interface_list);

        assert_eq!(
            result,
            vec![
                code.s1("constant foo : std_logic").generic(),
                code.s1("bar : natural").generic()
            ]
        );
        assert_eq!(
            diagnostics,
            vec![Diagnostic::syntax_error(
                code.s(";", 2),
                "Last interface element may not end with ';'"
            )]
        );
    }

    #[test]
    fn test_parse_port_interface_list() {
        let code = Code::new(
            "\
(signal foo : in std_logic;
bar : natural)",
        );

        assert_eq!(
            code.with_stream_no_diagnostics(parse_port_interface_list),
            vec![
                code.s1("signal foo : in std_logic").port(),
                code.s1("bar : natural").port()
            ]
        );
    }

    #[test]
    fn test_parse_parameter_interface_list() {
        let code = Code::new(
            "\
(signal foo : in std_logic;
 constant bar : natural;
 variable xyz : var)",
        );

        assert_eq!(
            code.with_stream_no_diagnostics(parse_parameter_interface_list),
            vec![
                code.s1("signal foo : in std_logic").parameter(),
                code.s1("constant bar : natural").parameter(),
                code.s1("variable xyz : var").parameter(),
            ]
        );
    }

    #[test]
    fn test_parse_generic_interface_list_recovery_comma_instead_of_semicolon() {
        let code = Code::new(
            "\
(constant c1 : natural,
 constant c2 : natural)",
        );

        let (result, diagnostics) = code.with_stream_diagnostics(parse_generic_interface_list);
        assert_eq!(
            result,
            vec![
                code.s1("constant c1 : natural").generic(),
                code.s1("constant c2 : natural").generic(),
            ]
        );
        assert_eq!(
            diagnostics,
            vec![kinds_error(code.s1(","), &[SemiColon, RightPar])]
        );
    }

    #[test]
    fn test_parse_generic_interface_no_signal() {
        let code = Code::new("(signal c1 : natural)");
        let (_, diagnostics) = code.with_stream_diagnostics(parse_generic_interface_list);
        assert_eq!(
            diagnostics,
            vec![Diagnostic::syntax_error(
                code.s1("signal"),
                "Generic list only allows constant object class"
            )]
        );
    }

    #[test]
    fn test_parse_port_interface_no_constant() {
        let code = Code::new("(constant c1 : natural)");
        let (_, diagnostics) = code.with_stream_diagnostics(parse_port_interface_list);
        assert_eq!(
            diagnostics,
            vec![Diagnostic::syntax_error(
                code.s1("constant"),
                "Port list only allows signal object class"
            )]
        );
    }

    #[test]
    fn test_parse_generic_interface_list_recovery() {
        let code = Code::new(
            "\
(constant c1_err : ;
 -- Recover on previous ;
 constant c2 : natural;
 -- Ignore missing ;
 constant c3 : natural,
 constant c4 : natural;
 constant c5_err
 -- Recover on constant
 constant c6 : natural;
 constant c7_err :)",
        );

        let (result, diagnostics) = code.with_stream_diagnostics(parse_generic_interface_list);
        assert_eq!(
            result,
            vec![
                code.s1("constant c2 : natural").generic(),
                code.s1("constant c3 : natural").generic(),
                code.s1("constant c4 : natural").generic(),
                code.s1("constant c6 : natural").generic()
            ]
        );
        assert_eq!(diagnostics.len(), 4);
    }

    #[test]
    fn parses_interface_type() {
        let code = Code::new("type name");
        assert_eq!(
            code.with_stream(parse_generic),
            InterfaceDeclaration::Type(code.s1("name").decl_ident())
        );
    }

    #[test]
    fn parses_interface_subprogram() {
        let code = Code::new("function foo return bar");
        assert_eq!(
            code.with_stream(parse_generic),
            InterfaceDeclaration::Subprogram(
                code.s1("function foo return bar")
                    .subprogram_specification(),
                None
            )
        );
        let code = Code::new("procedure foo");
        assert_eq!(
            code.with_stream(parse_generic),
            InterfaceDeclaration::Subprogram(
                code.s1("procedure foo").subprogram_specification(),
                None
            )
        );
        let code = Code::new("impure function foo return bar");
        assert_eq!(
            code.with_stream(parse_generic),
            InterfaceDeclaration::Subprogram(
                code.s1("impure function foo return bar")
                    .subprogram_specification(),
                None
            )
        );
    }

    #[test]
    fn parses_interface_subprogram_default() {
        let code = Code::new("function foo return bar is lib.name");
        assert_eq!(
            code.with_stream(parse_generic),
            InterfaceDeclaration::Subprogram(
                code.s1("function foo return bar")
                    .subprogram_specification(),
                Some(SubprogramDefault::Name(code.s1("lib.name").name()))
            )
        );

        let code = Code::new("function foo return bar is <>");
        assert_eq!(
            code.with_stream(parse_generic),
            InterfaceDeclaration::Subprogram(
                code.s1("function foo return bar")
                    .subprogram_specification(),
                Some(SubprogramDefault::Box)
            )
        );
    }

    #[test]
    fn interface_package_generic_map_aspect() {
        let code = Code::new(
            "\
package foo is new lib.pkg
     generic map (foo => bar)",
        );
        assert_eq!(
            code.with_stream(parse_generic),
            InterfaceDeclaration::Package(InterfacePackageDeclaration {
                ident: code.s1("foo").decl_ident(),
                package_name: code.s1("lib.pkg").name(),
                generic_map: InterfacePackageGenericMapAspect::Map(
                    code.s1("(foo => bar)").association_list()
                )
            })
        );
    }

    #[test]
    fn interface_package_generic_map_box() {
        let code = Code::new(
            "\
package foo is new lib.pkg
     generic map (<>)",
        );
        assert_eq!(
            code.with_stream(parse_generic),
            InterfaceDeclaration::Package(InterfacePackageDeclaration {
                ident: code.s1("foo").decl_ident(),
                package_name: code.s1("lib.pkg").name(),
                generic_map: InterfacePackageGenericMapAspect::Box
            })
        );
    }

    #[test]
    fn interface_package_generic_map_default() {
        let code = Code::new(
            "\
package foo is new lib.pkg
     generic map (default)",
        );
        assert_eq!(
            code.with_stream(parse_generic),
            InterfaceDeclaration::Package(InterfacePackageDeclaration {
                ident: code.s1("foo").decl_ident(),
                package_name: code.s1("lib.pkg").name(),
                generic_map: InterfacePackageGenericMapAspect::Default
            })
        );
    }

    #[test]
    fn interface_declaration_cannot_be_empty() {
        let code = Code::new(
            "\
function foo() return bit;
",
        );
        let (res, diag) = code.with_partial_stream_diagnostics(parse_subprogram_declaration);
        check_diagnostics(
            diag,
            vec![Diagnostic::syntax_error(
                code.s1("()"),
                "Interface list must not be empty",
            )],
        );
        assert_eq!(
            res.expect("Expected declaration"),
            SubprogramDeclaration {
                span: code.token_span(),
                specification: SubprogramSpecification::Function(FunctionSpecification {
                    pure: true,
                    designator: code
                        .s1("foo")
                        .ident()
                        .map_into(SubprogramDesignator::Identifier)
                        .into(),
                    header: None,
                    param_tok: None,
                    parameter_list: vec![],
                    return_type: code.s1("bit").type_mark()
                })
            }
        );
    }
}<|MERGE_RESOLUTION|>--- conflicted
+++ resolved
@@ -16,13 +16,8 @@
 use vhdl_lang::data::error_codes::ErrorCode;
 use vhdl_lang::syntax::parser::ParsingContext;
 
-<<<<<<< HEAD
-pub(crate) fn parse_optional_mode(stream: &TokenStream) -> ParseResult<Option<WithPos<Mode>>> {
-    let token = stream.peek_expect()?;
-=======
-fn parse_optional_mode(ctx: &mut ParsingContext<'_>) -> ParseResult<Option<WithPos<Mode>>> {
+pub(crate) fn parse_optional_mode(ctx: &mut ParsingContext<'_>) -> ParseResult<Option<WithPos<Mode>>> {
     let token = ctx.stream.peek_expect()?;
->>>>>>> b83bc22a
     let mode = match token.kind {
         In => Mode::In,
         Out => Mode::Out,
