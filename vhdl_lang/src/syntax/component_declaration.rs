// This Source Code Form is subject to the terms of the Mozilla Public
// License, v. 2.0. If a copy of the MPL was not distributed with this file,
// You can obtain one at http://mozilla.org/MPL/2.0/.
//
// Copyright (c) 2018, Olof Kraigher olof.kraigher@gmail.com

use super::common::{check_end_identifier_mismatch, ParseResult};
use super::interface_declaration::{parse_generic_interface_list, parse_port_interface_list};
use super::tokens::{Kind::*, TokenSpan};
<<<<<<< HEAD
use crate::ast::token_range::WithTokenSpan;
use crate::ast::WithDecl;
use crate::ast::{ComponentDeclaration, InterfaceDeclaration};
use crate::data::Diagnostic;
use crate::syntax::recover::expect_semicolon_or_last;
=======
use crate::ast::ComponentDeclaration;
use crate::ast::{InterfaceList, WithDecl};
use crate::data::Diagnostic;
use crate::syntax::recover::{expect_semicolon, expect_semicolon_or_last};
use vhdl_lang::ast::InterfaceType;
>>>>>>> 213a0f8e
use vhdl_lang::syntax::parser::ParsingContext;
use vhdl_lang::VHDLStandard::VHDL2019;

pub fn parse_optional_generic_list(
    ctx: &mut ParsingContext<'_>,
<<<<<<< HEAD
) -> ParseResult<Option<WithTokenSpan<Vec<InterfaceDeclaration>>>> {
=======
) -> ParseResult<Option<InterfaceList>> {
>>>>>>> 213a0f8e
    let mut list = None;
    loop {
        let token = ctx.stream.peek_expect()?;
        let token_id = ctx.stream.get_current_token_id();
        match token.kind {
            Generic => {
                let generic_token = ctx.stream.get_current_token_id();
                ctx.stream.skip();
                let new_list = parse_generic_interface_list(ctx)?;
                let semicolon = expect_semicolon_or_last(ctx);
                if list.is_some() {
                    ctx.diagnostics
                        .push(Diagnostic::syntax_error(token, "Duplicate generic clause"));
                } else {
<<<<<<< HEAD
                    list = Some(WithTokenSpan::new(
                        new_list,
                        TokenSpan::new(generic_token, semicolon),
                    ));
=======
                    list = Some(InterfaceList {
                        interface_type: InterfaceType::Generic,
                        items: new_list.items,
                        span: TokenSpan::new(token_id, semicolon),
                    });
>>>>>>> 213a0f8e
                }
            }
            _ => break,
        }
    }

    Ok(list)
}

pub fn parse_optional_port_list(
    ctx: &mut ParsingContext<'_>,
<<<<<<< HEAD
) -> ParseResult<Option<WithTokenSpan<Vec<InterfaceDeclaration>>>> {
=======
) -> ParseResult<Option<InterfaceList>> {
>>>>>>> 213a0f8e
    let mut list = None;
    loop {
        let token = ctx.stream.peek_expect()?;
        let token_id = ctx.stream.get_current_token_id();
        match token.kind {
            Port => {
                let port_token = ctx.stream.get_current_token_id();
                ctx.stream.skip();
                let new_list = parse_port_interface_list(ctx)?;
                let semicolon = expect_semicolon_or_last(ctx);
                if list.is_some() {
                    ctx.diagnostics
                        .push(Diagnostic::syntax_error(token, "Duplicate port clause"));
                } else {
<<<<<<< HEAD
                    list = Some(WithTokenSpan::new(
                        new_list,
                        TokenSpan::new(port_token, semicolon),
                    ));
=======
                    list = Some(InterfaceList {
                        interface_type: InterfaceType::Port,
                        items: new_list.items,
                        span: TokenSpan::new(token_id, semicolon),
                    });
>>>>>>> 213a0f8e
                }
            }
            Generic => {
                ctx.stream.skip();
                parse_generic_interface_list(ctx)?;
                ctx.diagnostics.push(Diagnostic::syntax_error(
                    token,
                    "Generic clause must come before port clause",
                ));
            }
            _ => break,
        }
    }

    Ok(list)
}

pub fn parse_component_declaration(
    ctx: &mut ParsingContext<'_>,
) -> ParseResult<ComponentDeclaration> {
    let start_token = ctx.stream.expect_kind(Component)?;
    let ident = WithDecl::new(ctx.stream.expect_ident()?);
    let is_token = ctx.stream.pop_if_kind(Is);

    let generic_list = parse_optional_generic_list(ctx)?;
    let port_list = parse_optional_port_list(ctx)?;
    let end_token = ctx.stream.expect_kind(End)?;
    if ctx.standard < VHDL2019 {
        ctx.stream.expect_kind(Component)?;
    } else {
        ctx.stream.pop_if_kind(Component);
    }
    let end_ident = ctx.stream.pop_optional_ident();
    let semicolon_token = expect_semicolon_or_last(ctx);

    Ok(ComponentDeclaration {
        span: TokenSpan::new(start_token, semicolon_token),
        is_token,
        end_ident_pos: check_end_identifier_mismatch(ctx, &ident.tree, end_ident),
        ident,
        generic_list,
        port_list,
<<<<<<< HEAD
        end_token,
=======
>>>>>>> 213a0f8e
    })
}

#[cfg(test)]
mod tests {
    use super::*;
<<<<<<< HEAD

    use crate::syntax::test::Code;
    use crate::VHDLStandard::VHDL2019;
=======
    use crate::syntax::test::Code;
    use crate::VHDLStandard::VHDL2019;
    use pretty_assertions::assert_eq;
>>>>>>> 213a0f8e

    #[test]
    fn test_component() {
        let code = Code::new(
            "\
component foo
end component;
",
        );
        let component = code.with_stream_no_diagnostics(parse_component_declaration);
        assert_eq!(
            component,
            ComponentDeclaration {
                span: code.token_span(),
<<<<<<< HEAD
                is_token: None,
=======
>>>>>>> 213a0f8e
                ident: code.s1("foo").decl_ident(),
                generic_list: None,
                port_list: None,
                end_ident_pos: None,
<<<<<<< HEAD
                end_token: code.s1("end").token(),
=======
>>>>>>> 213a0f8e
            }
        );

        let code = Code::new(
            "\
component foo is
end component;
",
        );
        let component = code.with_stream_no_diagnostics(parse_component_declaration);
        assert_eq!(
            component,
            ComponentDeclaration {
                span: code.token_span(),
<<<<<<< HEAD
                is_token: Some(code.s1("is").token()),
=======
>>>>>>> 213a0f8e
                ident: code.s1("foo").decl_ident(),
                generic_list: None,
                port_list: None,
                end_ident_pos: None,
<<<<<<< HEAD
                end_token: code.s1("end").token(),
=======
>>>>>>> 213a0f8e
            }
        );

        let code = Code::new(
            "\
component foo is
end component foo;
",
        );
        let component = code.with_stream_no_diagnostics(parse_component_declaration);
        assert_eq!(
            component,
            ComponentDeclaration {
                span: code.token_span(),
<<<<<<< HEAD
                is_token: Some(code.s1("is").token()),
                ident: code.s1("foo").decl_ident(),
                generic_list: None,
                port_list: None,
                end_ident_pos: Some(code.s("foo", 2).token()),
                end_token: code.s1("end").token(),
=======
                ident: code.s1("foo").decl_ident(),
                generic_list: None,
                port_list: None,
                end_ident_pos: Some(code.s("foo", 2).token())
>>>>>>> 213a0f8e
            }
        );
    }

    #[test]
    fn test_component_with_generic() {
        let code = Code::new(
            "\
component foo is
  generic (
    foo : natural
  );
end component;
",
        );
        let component = code.with_stream_no_diagnostics(parse_component_declaration);
        assert_eq!(
            component,
            ComponentDeclaration {
                span: code.token_span(),
<<<<<<< HEAD
                is_token: Some(code.s1("is").token()),
                ident: code.s1("foo").decl_ident(),
                generic_list: Some(WithTokenSpan::new(
                    vec![code.s1("foo : natural").generic()],
                    code.between("generic", ");").token_span()
                )),
                port_list: None,
                end_ident_pos: None,
                end_token: code.s1("end").token(),
=======
                ident: code.s1("foo").decl_ident(),
                generic_list: Some(InterfaceList {
                    interface_type: InterfaceType::Generic,
                    items: vec![code.s1("foo : natural").generic()],
                    span: code.between("generic", ");").token_span()
                }),
                port_list: None,
                end_ident_pos: None
>>>>>>> 213a0f8e
            }
        );
    }

    #[test]
    fn test_component_with_port() {
        let code = Code::new(
            "\
component foo is
  port (
    foo : natural
  );
end component;
",
        );
        let component = code.with_stream_no_diagnostics(parse_component_declaration);
        assert_eq!(
            component,
            ComponentDeclaration {
                span: code.token_span(),
<<<<<<< HEAD
                is_token: Some(code.s1("is").token()),
                ident: code.s1("foo").decl_ident(),
                generic_list: None,
                port_list: Some(WithTokenSpan::new(
                    vec![code.s1("foo : natural").port()],
                    code.between("port", ");").token_span()
                )),
                end_ident_pos: None,
                end_token: code.s1("end").token(),
=======
                ident: code.s1("foo").decl_ident(),
                generic_list: None,
                port_list: Some(InterfaceList {
                    interface_type: InterfaceType::Port,
                    items: vec![code.s1("foo : natural").port()],
                    span: code.between("port", ");").token_span()
                }),
                end_ident_pos: None
>>>>>>> 213a0f8e
            }
        );
    }

    #[test]
    fn error_on_duplicate_generic_clause() {
        let code = Code::new(
            "\
generic (
  foo : natural
);
generic (
  bar : natural
);
end
",
        );

        let (result, diagnostics) =
            code.with_partial_stream_diagnostics(parse_optional_generic_list);
        assert_eq!(
            diagnostics,
            vec![Diagnostic::syntax_error(
                &code.s("generic", 2).pos(),
                "Duplicate generic clause"
            )]
        );
        assert_eq!(
            result,
<<<<<<< HEAD
            Ok(Some(WithTokenSpan::new(
                vec![code.s1("foo : natural").generic()],
                code.between("generic", ");").token_span()
            ))),
=======
            Ok(Some(InterfaceList {
                interface_type: InterfaceType::Generic,
                items: vec![code.s1("foo : natural").generic()],
                span: code.between("generic", ");").token_span()
            })),
>>>>>>> 213a0f8e
        );
    }

    #[test]
    fn error_on_duplicate_port_clause() {
        let code = Code::new(
            "\
port (
  foo : natural
);
port (
  bar : natural
);
end
",
        );
        let (result, diagnostics) = code.with_partial_stream_diagnostics(parse_optional_port_list);
        assert_eq!(
            diagnostics,
            vec![Diagnostic::syntax_error(
                code.s("port", 2),
                "Duplicate port clause"
            )]
        );
        assert_eq!(
            result,
<<<<<<< HEAD
            Ok(Some(WithTokenSpan::new(
                vec![code.s1("foo : natural").port()],
                code.between("port", ";").token_span()
            ))),
=======
            Ok(Some(InterfaceList {
                interface_type: InterfaceType::Port,
                items: vec![code.s1("foo : natural").port()],
                span: code.between("port", ");").token_span()
            })),
>>>>>>> 213a0f8e
        );
    }

    #[test]
    fn error_generic_after_port_clause() {
        let code = Code::new(
            "\
port (
  foo : natural
);
generic (
  bar : natural
);
end
",
        );
        let (result, diagnostics) = code.with_partial_stream_diagnostics(parse_optional_port_list);
        assert_eq!(
            diagnostics,
            vec![Diagnostic::syntax_error(
                code.s1("generic"),
                "Generic clause must come before port clause"
            )]
        );
        assert_eq!(
            result,
<<<<<<< HEAD
            Ok(Some(WithTokenSpan::new(
                vec![code.s1("foo : natural").port()],
                code.between("port", ";").token_span()
            )))
=======
            Ok(Some(InterfaceList {
                interface_type: InterfaceType::Port,
                items: vec![code.s1("foo : natural").port()],
                span: code.between("port", ");").token_span()
            })),
>>>>>>> 213a0f8e
        );
    }

    #[test]
    pub fn component_vhdl2019() {
        Code::with_standard(
            "\
component foo is
end;
        ",
            VHDL2019,
        )
        .parse_ok_no_diagnostics(parse_component_declaration);

        Code::with_standard(
            "\
component foo is
end component;
        ",
            VHDL2019,
        )
        .parse_ok_no_diagnostics(parse_component_declaration);

        Code::with_standard(
            "\
component foo is
end component foo;
        ",
            VHDL2019,
        )
        .parse_ok_no_diagnostics(parse_component_declaration);
    }
}<|MERGE_RESOLUTION|>--- conflicted
+++ resolved
@@ -7,36 +7,24 @@
 use super::common::{check_end_identifier_mismatch, ParseResult};
 use super::interface_declaration::{parse_generic_interface_list, parse_port_interface_list};
 use super::tokens::{Kind::*, TokenSpan};
-<<<<<<< HEAD
 use crate::ast::token_range::WithTokenSpan;
-use crate::ast::WithDecl;
-use crate::ast::{ComponentDeclaration, InterfaceDeclaration};
-use crate::data::Diagnostic;
-use crate::syntax::recover::expect_semicolon_or_last;
-=======
 use crate::ast::ComponentDeclaration;
 use crate::ast::{InterfaceList, WithDecl};
 use crate::data::Diagnostic;
-use crate::syntax::recover::{expect_semicolon, expect_semicolon_or_last};
+use crate::syntax::recover::{expect_semicolon_or_last, expect_semicolon};
 use vhdl_lang::ast::InterfaceType;
->>>>>>> 213a0f8e
 use vhdl_lang::syntax::parser::ParsingContext;
 use vhdl_lang::VHDLStandard::VHDL2019;
 
 pub fn parse_optional_generic_list(
     ctx: &mut ParsingContext<'_>,
-<<<<<<< HEAD
-) -> ParseResult<Option<WithTokenSpan<Vec<InterfaceDeclaration>>>> {
-=======
 ) -> ParseResult<Option<InterfaceList>> {
->>>>>>> 213a0f8e
     let mut list = None;
     loop {
         let token = ctx.stream.peek_expect()?;
         let token_id = ctx.stream.get_current_token_id();
         match token.kind {
             Generic => {
-                let generic_token = ctx.stream.get_current_token_id();
                 ctx.stream.skip();
                 let new_list = parse_generic_interface_list(ctx)?;
                 let semicolon = expect_semicolon_or_last(ctx);
@@ -44,18 +32,11 @@
                     ctx.diagnostics
                         .push(Diagnostic::syntax_error(token, "Duplicate generic clause"));
                 } else {
-<<<<<<< HEAD
-                    list = Some(WithTokenSpan::new(
-                        new_list,
-                        TokenSpan::new(generic_token, semicolon),
-                    ));
-=======
                     list = Some(InterfaceList {
                         interface_type: InterfaceType::Generic,
                         items: new_list.items,
                         span: TokenSpan::new(token_id, semicolon),
                     });
->>>>>>> 213a0f8e
                 }
             }
             _ => break,
@@ -67,18 +48,13 @@
 
 pub fn parse_optional_port_list(
     ctx: &mut ParsingContext<'_>,
-<<<<<<< HEAD
-) -> ParseResult<Option<WithTokenSpan<Vec<InterfaceDeclaration>>>> {
-=======
 ) -> ParseResult<Option<InterfaceList>> {
->>>>>>> 213a0f8e
     let mut list = None;
     loop {
         let token = ctx.stream.peek_expect()?;
         let token_id = ctx.stream.get_current_token_id();
         match token.kind {
             Port => {
-                let port_token = ctx.stream.get_current_token_id();
                 ctx.stream.skip();
                 let new_list = parse_port_interface_list(ctx)?;
                 let semicolon = expect_semicolon_or_last(ctx);
@@ -86,23 +62,17 @@
                     ctx.diagnostics
                         .push(Diagnostic::syntax_error(token, "Duplicate port clause"));
                 } else {
-<<<<<<< HEAD
-                    list = Some(WithTokenSpan::new(
-                        new_list,
-                        TokenSpan::new(port_token, semicolon),
-                    ));
-=======
                     list = Some(InterfaceList {
                         interface_type: InterfaceType::Port,
                         items: new_list.items,
                         span: TokenSpan::new(token_id, semicolon),
                     });
->>>>>>> 213a0f8e
                 }
             }
             Generic => {
                 ctx.stream.skip();
                 parse_generic_interface_list(ctx)?;
+                expect_semicolon(ctx);
                 ctx.diagnostics.push(Diagnostic::syntax_error(
                     token,
                     "Generic clause must come before port clause",
@@ -140,25 +110,18 @@
         ident,
         generic_list,
         port_list,
-<<<<<<< HEAD
         end_token,
-=======
->>>>>>> 213a0f8e
     })
 }
 
 #[cfg(test)]
 mod tests {
     use super::*;
-<<<<<<< HEAD
-
-    use crate::syntax::test::Code;
-    use crate::VHDLStandard::VHDL2019;
-=======
+
     use crate::syntax::test::Code;
     use crate::VHDLStandard::VHDL2019;
     use pretty_assertions::assert_eq;
->>>>>>> 213a0f8e
+
 
     #[test]
     fn test_component() {
@@ -173,44 +136,32 @@
             component,
             ComponentDeclaration {
                 span: code.token_span(),
-<<<<<<< HEAD
                 is_token: None,
-=======
->>>>>>> 213a0f8e
                 ident: code.s1("foo").decl_ident(),
                 generic_list: None,
                 port_list: None,
                 end_ident_pos: None,
-<<<<<<< HEAD
-                end_token: code.s1("end").token(),
-=======
->>>>>>> 213a0f8e
-            }
-        );
-
-        let code = Code::new(
-            "\
-component foo is
-end component;
-",
-        );
-        let component = code.with_stream_no_diagnostics(parse_component_declaration);
-        assert_eq!(
-            component,
-            ComponentDeclaration {
-                span: code.token_span(),
-<<<<<<< HEAD
+                end_token: code.s1("end").token(),
+            }
+        );
+
+        let code = Code::new(
+            "\
+component foo is
+end component;
+",
+        );
+        let component = code.with_stream_no_diagnostics(parse_component_declaration);
+        assert_eq!(
+            component,
+            ComponentDeclaration {
+                span: code.token_span(),
                 is_token: Some(code.s1("is").token()),
-=======
->>>>>>> 213a0f8e
                 ident: code.s1("foo").decl_ident(),
                 generic_list: None,
                 port_list: None,
                 end_ident_pos: None,
-<<<<<<< HEAD
-                end_token: code.s1("end").token(),
-=======
->>>>>>> 213a0f8e
+                end_token: code.s1("end").token(),
             }
         );
 
@@ -225,19 +176,12 @@
             component,
             ComponentDeclaration {
                 span: code.token_span(),
-<<<<<<< HEAD
                 is_token: Some(code.s1("is").token()),
                 ident: code.s1("foo").decl_ident(),
                 generic_list: None,
                 port_list: None,
                 end_ident_pos: Some(code.s("foo", 2).token()),
                 end_token: code.s1("end").token(),
-=======
-                ident: code.s1("foo").decl_ident(),
-                generic_list: None,
-                port_list: None,
-                end_ident_pos: Some(code.s("foo", 2).token())
->>>>>>> 213a0f8e
             }
         );
     }
@@ -258,17 +202,7 @@
             component,
             ComponentDeclaration {
                 span: code.token_span(),
-<<<<<<< HEAD
                 is_token: Some(code.s1("is").token()),
-                ident: code.s1("foo").decl_ident(),
-                generic_list: Some(WithTokenSpan::new(
-                    vec![code.s1("foo : natural").generic()],
-                    code.between("generic", ");").token_span()
-                )),
-                port_list: None,
-                end_ident_pos: None,
-                end_token: code.s1("end").token(),
-=======
                 ident: code.s1("foo").decl_ident(),
                 generic_list: Some(InterfaceList {
                     interface_type: InterfaceType::Generic,
@@ -276,8 +210,8 @@
                     span: code.between("generic", ");").token_span()
                 }),
                 port_list: None,
-                end_ident_pos: None
->>>>>>> 213a0f8e
+                end_ident_pos: None,
+                end_token: code.s1("end").token(),
             }
         );
     }
@@ -298,17 +232,7 @@
             component,
             ComponentDeclaration {
                 span: code.token_span(),
-<<<<<<< HEAD
                 is_token: Some(code.s1("is").token()),
-                ident: code.s1("foo").decl_ident(),
-                generic_list: None,
-                port_list: Some(WithTokenSpan::new(
-                    vec![code.s1("foo : natural").port()],
-                    code.between("port", ");").token_span()
-                )),
-                end_ident_pos: None,
-                end_token: code.s1("end").token(),
-=======
                 ident: code.s1("foo").decl_ident(),
                 generic_list: None,
                 port_list: Some(InterfaceList {
@@ -316,8 +240,8 @@
                     items: vec![code.s1("foo : natural").port()],
                     span: code.between("port", ");").token_span()
                 }),
-                end_ident_pos: None
->>>>>>> 213a0f8e
+                end_ident_pos: None,
+                end_token: code.s1("end").token(),
             }
         );
     }
@@ -347,18 +271,11 @@
         );
         assert_eq!(
             result,
-<<<<<<< HEAD
-            Ok(Some(WithTokenSpan::new(
-                vec![code.s1("foo : natural").generic()],
-                code.between("generic", ");").token_span()
-            ))),
-=======
             Ok(Some(InterfaceList {
                 interface_type: InterfaceType::Generic,
                 items: vec![code.s1("foo : natural").generic()],
                 span: code.between("generic", ");").token_span()
             })),
->>>>>>> 213a0f8e
         );
     }
 
@@ -385,18 +302,11 @@
         );
         assert_eq!(
             result,
-<<<<<<< HEAD
-            Ok(Some(WithTokenSpan::new(
-                vec![code.s1("foo : natural").port()],
-                code.between("port", ";").token_span()
-            ))),
-=======
             Ok(Some(InterfaceList {
                 interface_type: InterfaceType::Port,
                 items: vec![code.s1("foo : natural").port()],
                 span: code.between("port", ");").token_span()
             })),
->>>>>>> 213a0f8e
         );
     }
 
@@ -423,18 +333,11 @@
         );
         assert_eq!(
             result,
-<<<<<<< HEAD
-            Ok(Some(WithTokenSpan::new(
-                vec![code.s1("foo : natural").port()],
-                code.between("port", ";").token_span()
-            )))
-=======
             Ok(Some(InterfaceList {
                 interface_type: InterfaceType::Port,
                 items: vec![code.s1("foo : natural").port()],
                 span: code.between("port", ");").token_span()
             })),
->>>>>>> 213a0f8e
         );
     }
 
