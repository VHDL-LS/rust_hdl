// This Source Code Form is subject to the terms of the Mozilla Public
// License, v. 2.0. If a copy of the MPL was not distributed with this file,
// You can obtain one at http://mozilla.org/MPL/2.0/.
//
// Copyright (c) 2018, Olof Kraigher olof.kraigher@gmail.com

use fnv::FnvHashMap;

use crate::ast::{self, AttributeDesignator, Operator, WithRef};
use crate::ast::{BaseSpecifier, Ident};
use crate::data::*;

/// The kind of a Token
#[derive(PartialEq, Eq, Clone, Copy, Debug, IntoStaticStr)]
#[strum(serialize_all = "lowercase")]
pub enum Kind {
    // Keywords
    Architecture,
    Entity,
    Configuration,
    Package,
    Block,
    Process,
    Generate,
    Postponed,
    Library,
    Label,
    Use,
    Context,
    Body,
    Component,
    Is,
    Return,
    Null,
    Of,
    On,
    Generic,
    Map,
    Default,
    Port,
    Attribute,
    Begin,
    If,
    Loop,
    While,
    Case,
    Else,
    Elsif,
    Then,
    When,
    With,
    Select,
    Next,
    Exit,
    For,
    Force,
    Release,
    Assert,
    Report,
    Severity,
    Wait,
    After,
    Transport,
    Inertial,
    Reject,
    Unaffected,
    Until,
    End,
    All,
    Range,
    Downto,
    To,
    In,
    Out,
    InOut,
    Buffer,
    Linkage,
    Signal,
    Constant,
    Variable,
    File,
    Open,
    Alias,
    Shared,
    Others,
    Record,
    Type,
    Subtype,
    Access,
    Units,
    New,
    Array,
    Protected,
    Pure,
    Impure,
    Function,
    Procedure,
    Vunit,
    Parameter,
    Literal,
    Bus,
    Disconnect,
    Group,
    Guarded,
    Register,
    Assume,
    #[strum(serialize = "assume_guarantee")]
    AssumeGuarantee,
    Cover,
    Fairness,
    Property,
    Restrict,
    #[strum(serialize = "restrict_guarantee")]
    RestrictGuarantee,
    Sequence,
    Strong,
    Vmode,
    Vprop,
    Private,
    View,
    Vpkg,

    // Unary operators
    Abs,
    Not,

    // Unary and binary operators
    #[strum(serialize = "+")]
    Plus,
    #[strum(serialize = "-")]
    Minus,
    #[strum(serialize = "??")]
    QueQue,

    // Binary operators
    And,
    Or,
    Nand,
    Nor,
    Xor,
    Xnor,
    SLL,
    SRL,
    SLA,
    SRA,
    ROL,
    ROR,

    Mod,
    Rem,

    #[strum(serialize = "=")]
    EQ,
    #[strum(serialize = "/=")]
    NE,
    #[strum(serialize = "<")]
    LT,
    #[strum(serialize = "<=")]
    LTE,
    #[strum(serialize = ">")]
    GT,
    #[strum(serialize = ">=")]
    GTE,

    #[strum(serialize = "?=")]
    QueEQ,
    #[strum(serialize = "?/=")]
    QueNE,
    #[strum(serialize = "?<")]
    QueLT,
    #[strum(serialize = "?<=")]
    QueLTE,
    #[strum(serialize = "?>")]
    QueGT,
    #[strum(serialize = "?>=")]
    QueGTE,
    #[strum(serialize = "?")]
    Que,

    #[strum(serialize = "*")]
    Times,
    #[strum(serialize = "**")]
    Pow,
    #[strum(serialize = "/")]
    Div,

    #[strum(serialize = "{identifier}")]
    Identifier,
    #[strum(serialize = "{abstract_literal}")]
    AbstractLiteral,
    #[strum(serialize = "{string}")]
    StringLiteral,
    #[strum(serialize = "{bit_string}")]
    BitString,
    #[strum(serialize = "{character}")]
    Character,
    #[strum(serialize = "'")]
    Tick,
    #[strum(serialize = "(")]
    LeftPar,
    #[strum(serialize = ")")]
    RightPar,
    #[strum(serialize = "[")]
    LeftSquare,
    #[strum(serialize = "]")]
    RightSquare,
    #[strum(serialize = ";")]
    SemiColon,
    #[strum(serialize = ":")]
    Colon,
    #[strum(serialize = "|")]
    Bar,
    #[strum(serialize = ".")]
    Dot,
    #[strum(serialize = "<>")]
    BOX,
    #[strum(serialize = "<<")]
    LtLt,
    #[strum(serialize = ">>")]
    GtGt,
    #[strum(serialize = "^")]
    Circ,
    #[strum(serialize = "@")]
    CommAt,
    #[strum(serialize = "&")]
    Concat,
    #[strum(serialize = ",")]
    Comma,
    #[strum(serialize = ":=")]
    ColonEq,
    #[strum(serialize = "=>")]
    RightArrow,
    #[strum(serialize = "`")]
    GraveAccent,
    #[strum(serialize = "{text}")]
    Text, // Raw text that is not processed (i.e. tokenized) further. Used in tool directives
}

impl Kind {
    pub fn as_str(&self) -> &str {
        self.into()
    }
}

use self::Kind::*;

/// Expect any number of token kind patterns, return on no match with
/// error diagnostic based on expected kinds
#[macro_export]
macro_rules! peek_token {
    ($tokens:expr, $token:ident, $($($kind:ident)|+ => $result:expr),*) => {
        {
            let $token = $tokens.peek_expect()?;
            match $token.kind {
                $(
                    $($kind)|+ => $result
                ),*,
                _ => {
                    let kinds = vec![
                        $(
                            $(
                                $kind,
                            )*
                        )*
                    ];

                    return Err($crate::syntax::tokens::kinds_error($tokens.pos_before($token), &kinds));
                }
            }
        }
    }
}

/// Expect any number of token kind patterns, return on no match with
/// error diagnostic based on expected kinds
///
/// Note: never consumes a token it does not expect
#[macro_export]
macro_rules! expect_token {
    ($tokens:expr, $token:ident, $($($kind:ident)|+ => $result:expr),*) => {
        {
            let $token = $tokens.peek_expect()?;
            match $token.kind {
                $(
                    $($kind)|+ => {
                        $tokens.skip();
                        $result
                    }
                ),*
                _ => {
                    let kinds = vec![
                        $(
                            $(
                                $kind,
                            )*
                        )*
                    ];

                    return Err($crate::syntax::tokens::kinds_error($tokens.pos_before($token), &kinds));
                }
            }
        }
    }
}

/// Expect any number of token kind patterns, return on no match with
/// error diagnostic based on expected kinds
///
/// Unlike the try_token_kind this macro gives errors always on the next token
/// Example:
///
/// entity ent is
/// end entity;
///            ~ <- error should not be here
///
/// foo
/// ~~~ <- error should be here
#[macro_export]
macro_rules! try_init_token_kind {
    ($token:expr, $($($kind:ident)|+ => $result:expr),*) => {
        match $token.kind {
            $(
                $($kind)|+ => $result
            ),*,
            _ => {
                let kinds = vec![
                    $(
                        $(
                            $kind,
                        )*
                    )*
                ];

                return Err($token.kinds_error(&kinds));
            }
        }
    }
}

pub fn kind_str(kind: Kind) -> &'static str {
    kind.into()
}

/// Create s string representation of the kinds separated by a separator
pub fn kinds_str(kinds: &[Kind]) -> String {
    let mut result = String::new();
    for (i, kind) in kinds.iter().enumerate() {
        result.push('\'');
        result.push_str(kind_str(*kind));
        result.push('\'');

        if i == kinds.len() - 1 {
        } else if i == kinds.len() - 2 {
            result.push_str(" or ");
        } else {
            result.push_str(", ");
        }
    }
    result
}

/// The value of a Token
#[derive(PartialEq, Clone, Debug)]
pub enum Value {
    Identifier(Symbol),
    String(Latin1String),
    BitString(ast::BitString),
    AbstractLiteral(ast::AbstractLiteral),
    Character(u8),
    // Raw text that is not processed (i.e. tokenized) further. Used in tool directives
    Text(Latin1String),
    None,
}

/// A Token
#[derive(PartialEq, Clone, Debug)]
pub struct Token {
    pub kind: Kind,
    pub value: Value,
    pub pos: SrcPos,
    pub comments: Option<Box<TokenComments>>,
}

/// A TokenId represents a unique value that is used to access a token.
/// A token ID cannot be created directly by the user. Instead, the value must be taken
/// from the AST.
#[derive(PartialEq, Eq, Debug, Clone, Copy, Ord, PartialOrd)]
pub struct TokenId(usize);

/// The TokenId represents an index into an array of tokens.
/// As access is restricted (only the token stream creates and raw access to the
/// vector of tokens is done using the parse context), a `TokenId` is always guaranteed to
/// point to a valid token.
impl TokenId {
    pub(crate) fn new(idx: usize) -> TokenId {
        TokenId(idx)
    }

    /// In unit tests this function can be used to simulate 'token slicing' as it is done by the
    /// method `TokenStream::slice_tokens`.
    #[cfg(test)]
    pub(crate) fn apply_offset(&self, offset: TokenId) -> TokenId {
        debug_assert!(
            self.0 >= offset.0,
            "The token ID of the offset token must be lower than the token ID to be offset!"
        );
        TokenId(self.0 - offset.0)
    }
}

/// AST elements for which it is necessary to get the underlying tokens can implement the `HasTokenSpan` trait.
/// The trait provides getters for the start and end token.
///
/// Using the `with_token_span` attribute macro, the necessary fields can be inserted, and `HasTokenSpan` is implemented automatically.
///
/// For enums containing alternative AST elements the custom derive macro can be used directly under certain constraints:
/// 1. All variants must contain exactly one unnamed field.
/// 2. The fields of all variants must implement the `HasTokenSpan` trait one way or another.
///
/// Example:
/// ```rust
/// use vhdl_lang_macros::{with_token_span, TokenSpan};
///
/// // With `with_token_span` a field `info` of type `(TokenId, TokenId)` is inserted.
/// // Additionally the `HasTokenSpan` trait is implemented using the `TokenSpan` derive macro
/// #[with_token_span]
/// #[derive(PartialEq, Debug, Clone)]
/// pub struct UseClause {
///     pub name_list: ::vhdl_lang::ast::NameList,
/// }
///
/// #[with_token_span]
/// #[derive(PartialEq, Debug, Clone)]
/// pub struct ContextReference {
///     pub name_list: ::vhdl_lang::ast::NameList,
/// }
///
/// #[with_token_span]
/// #[derive(PartialEq, Debug, Clone)]
/// pub struct LibraryClause {
///     pub name_list: ::vhdl_lang::ast::IdentList,
/// }
///
/// // Enums can use the `TokenSpan` derive macro directly
/// #[derive(PartialEq, Debug, Clone, TokenSpan)]
/// pub enum ContextItem {
///     Use(UseClause),
///     Library(LibraryClause),
///     Context(ContextReference),
/// }
/// ```
pub trait HasTokenSpan {
    fn get_start_token(&self) -> TokenId;
    fn get_end_token(&self) -> TokenId;

    fn get_token_slice<'a>(&self, tokens: &'a dyn TokenAccess) -> &'a [Token];
    fn get_pos(&self, tokens: &dyn TokenAccess) -> SrcPos;

    fn get_span(&self, ctx: &dyn TokenAccess) -> SrcPos {
        ctx.get_span(self.get_start_token(), self.get_end_token())
    }

    fn span(&self) -> TokenSpan {
        TokenSpan::new(self.get_start_token(), self.get_end_token())
    }
}

/// Holds token information about an AST element.
/// Since the different pieces may be gathered in different locations,
/// the fields are gated behind accessor functions which also check some invariants every time they are called.
#[derive(PartialEq, Eq, Debug, Clone, Copy)]
pub struct TokenSpan {
    pub start_token: TokenId,
    pub end_token: TokenId,
}

impl TokenSpan {
    pub fn new(start_token: TokenId, end_token: TokenId) -> Self {
        Self {
            start_token,
            end_token,
        }
    }

    /// In unit tests this function can be used to simulate 'token slicing' as it is done by the
    /// method `TokenStream::slice_tokens`.
    #[cfg(test)]
    pub(crate) fn apply_offset(&self, offset: TokenId) -> TokenSpan {
        TokenSpan {
            start_token: self.start_token.apply_offset(offset),
            end_token: self.end_token.apply_offset(offset),
        }
    }

    /// Skips the stream to the token given by the offset
    #[cfg(test)]
    pub fn skip_to(&self, offset: TokenId) -> TokenSpan {
        let new_token = TokenId(self.start_token.0 + offset.0);
        debug_assert!(
            new_token <= self.end_token,
            "[TokenSpan::skip_to] skipping past end of the span"
        );
        TokenSpan {
            start_token: new_token,
            end_token: self.end_token,
        }
    }

    pub fn to_pos(&self, ctx: &dyn TokenAccess) -> SrcPos {
        ctx.get_span(self.start_token, self.end_token)
    }
}

/// A type that conforms to `TokenAccess` can be indexed using a `TokenId`.
/// Convenience methods exist to directly get the `SrcPos` for a given `TokenId`
/// or a span starting at a certain token and ending at another.
///
/// Types such as `Vec` and `array` implement `TokenAccess`
pub trait TokenAccess {
    /// Get a token by its ID
    fn get_token(&self, id: TokenId) -> &Token;

    /// Get a slice of tokens by using a start ID and an end ID
    fn get_token_slice(&self, start_id: TokenId, end_id: TokenId) -> &[Token];

    /// Get a token's position by its ID
    fn get_pos(&self, id: TokenId) -> &SrcPos {
        &self.get_token(id).pos
    }

    /// Get a span where the beginning of that span is the beginning of the token indexed by
    /// `start_id` and the end is the end of the token indexed by `end_id`
    fn get_span(&self, start_id: TokenId, end_id: TokenId) -> SrcPos {
        self.get_pos(start_id).combine(self.get_pos(end_id))
    }
}

impl TokenAccess for Vec<Token> {
    fn get_token(&self, id: TokenId) -> &Token {
        &self[id.0]
    }

    fn get_token_slice(&self, start_id: TokenId, end_id: TokenId) -> &[Token] {
        &self[start_id.0..end_id.0 + 1]
    }
}

impl TokenAccess for [Token] {
    fn get_token(&self, id: TokenId) -> &Token {
        &self[id.0]
    }

    fn get_token_slice(&self, start_id: TokenId, end_id: TokenId) -> &[Token] {
        &self[start_id.0..end_id.0 + 1]
    }
}

#[derive(PartialEq, Eq, Clone, Debug)]
pub struct TokenComments {
    pub leading: Vec<Comment>,
    pub trailing: Option<Comment>,
}

#[derive(PartialEq, Eq, Clone, Debug)]
pub struct Comment {
    pub value: String,
    pub range: crate::data::Range,
    pub multi_line: bool,
}

<<<<<<< HEAD
use crate::version::VHDLStandard;
=======
use crate::standard::VHDLStandard;
>>>>>>> 1233700b
use std::convert::AsRef;
use strum::IntoStaticStr;

impl AsRef<SrcPos> for Token {
    fn as_ref(&self) -> &SrcPos {
        &self.pos
    }
}

impl From<Token> for SrcPos {
    fn from(token: Token) -> SrcPos {
        token.pos
    }
}

pub fn kinds_error<T: AsRef<SrcPos>>(pos: T, kinds: &[Kind]) -> Diagnostic {
    Diagnostic::syntax_error(
        pos.as_ref(),
        format!("Expected {}", kinds_str(kinds)).as_str(),
    )
}

impl Token {
    pub fn kinds_error(&self, kinds: &[Kind]) -> Diagnostic {
        kinds_error(&self.pos, kinds)
    }

    pub fn to_identifier_value(&self) -> DiagnosticResult<Ident> {
        if let Token {
            kind: Identifier,
            value: Value::Identifier(value),
            pos,
            ..
        } = self
        {
            Ok(WithPos::from(value.clone(), pos.clone()))
        } else {
            Err(self.kinds_error(&[Identifier]))
        }
    }

    pub fn to_character_value(&self) -> DiagnosticResult<WithPos<u8>> {
        if let Token {
            kind: Character,
            value: Value::Character(value),
            pos,
            ..
        } = self
        {
            Ok(WithPos::from(*value, pos.clone()))
        } else {
            Err(self.kinds_error(&[Character]))
        }
    }

    pub fn to_bit_string(&self) -> DiagnosticResult<WithPos<ast::BitString>> {
        if let Token {
            kind: BitString,
            value: Value::BitString(value),
            pos,
            ..
        } = self
        {
            Ok(WithPos::from(value.clone(), pos.clone()))
        } else {
            Err(self.kinds_error(&[BitString]))
        }
    }

    pub fn to_abstract_literal(&self) -> DiagnosticResult<WithPos<ast::AbstractLiteral>> {
        if let Token {
            kind: AbstractLiteral,
            value: Value::AbstractLiteral(value),
            pos,
            ..
        } = self
        {
            Ok(WithPos::from(*value, pos.clone()))
        } else {
            Err(self.kinds_error(&[AbstractLiteral]))
        }
    }

    pub fn to_string_value(&self) -> DiagnosticResult<WithPos<Latin1String>> {
        if let Token {
            kind: StringLiteral,
            value: Value::String(value),
            pos,
            ..
        } = self
        {
            Ok(WithPos::from(value.clone(), pos.clone()))
        } else {
            Err(self.kinds_error(&[StringLiteral]))
        }
    }

    pub fn to_operator_symbol(&self) -> DiagnosticResult<WithPos<Operator>> {
        let string = self.to_string_value()?;
        if let Some(op) = Operator::from_latin1(string.item) {
            Ok(WithPos::new(op, string.pos))
        } else {
            Err(Diagnostic::syntax_error(
                &string.pos,
                "Invalid operator symbol",
            ))
        }
    }
}

impl Operator {
    pub fn to_latin1(&self) -> Latin1String {
        Latin1String::from_vec(self.to_string().into_bytes())
    }

    pub fn from_latin1(mut latin1: Latin1String) -> Option<Self> {
        latin1.make_lowercase();
        Some(match latin1.bytes.as_slice() {
            b"and" => Operator::And,
            b"or" => Operator::Or,
            b"nand" => Operator::Nand,
            b"nor" => Operator::Nor,
            b"xor" => Operator::Xor,
            b"xnor" => Operator::Xnor,
            b"=" => Operator::EQ,
            b"/=" => Operator::NE,
            b"<" => Operator::LT,
            b"<=" => Operator::LTE,
            b">" => Operator::GT,
            b">=" => Operator::GTE,
            b"?=" => Operator::QueEQ,
            b"?/=" => Operator::QueNE,
            b"?<" => Operator::QueLT,
            b"?<=" => Operator::QueLTE,
            b"?>" => Operator::QueGT,
            b"?>=" => Operator::QueGTE,
            b"sll" => Operator::SLL,
            b"srl" => Operator::SRL,
            b"sla" => Operator::SLA,
            b"sra" => Operator::SRA,
            b"rol" => Operator::ROL,
            b"ror" => Operator::ROR,
            b"+" => Operator::Plus,
            b"-" => Operator::Minus,
            b"&" => Operator::Concat,
            b"*" => Operator::Times,
            b"/" => Operator::Div,
            b"mod" => Operator::Mod,
            b"rem" => Operator::Rem,
            b"**" => Operator::Pow,
            b"abs" => Operator::Abs,
            b"not" => Operator::Not,
            b"??" => Operator::QueQue,
            _ => {
                return None;
            }
        })
    }
}

struct TokenError {
    range: crate::data::Range,
    message: String,
}

impl TokenError {
    fn range(start: Position, end: Position, message: impl Into<String>) -> TokenError {
        TokenError {
            range: crate::data::Range::new(start, end),
            message: message.into(),
        }
    }

    fn pos(pos: Position, message: impl Into<String>) -> TokenError {
        Self::range(pos, pos.next_char(), message)
    }
}

impl From<Utf8ToLatin1Error> for TokenError {
    fn from(err: Utf8ToLatin1Error) -> TokenError {
        TokenError::range(err.pos, err.pos.after_char(err.value), err.message())
    }
}

/// Resolves ir1045
/// http://www.eda-stds.org/isac/IRs-VHDL-93/IR1045.txt
/// char may not come after ], ), all, or identifier
fn can_be_char(last_token_kind: Option<Kind>) -> bool {
    if let Some(kind) = last_token_kind {
        !matches!(kind, RightSquare | RightPar | All | Identifier)
    } else {
        true
    }
}

fn parse_integer(
    reader: &mut ContentReader,
    base: u64,
    stop_on_suffix: bool,
) -> Result<u64, TokenError> {
    let mut result = Some(0_u64);
    let mut too_large_digit = None;
    let mut invalid_character = None;

    let start = reader.pos();
    while let Some(b) = reader.peek()? {
        let digit = u64::from(match b {
            // Bit string literal or exponent
            // Lower case
            b's' | b'u' | b'b' | b'o' | b'x' | b'd' | b'e' if stop_on_suffix => {
                break;
            }
            // Upper case
            b'S' | b'U' | b'B' | b'O' | b'X' | b'D' | b'E' if stop_on_suffix => {
                break;
            }

            b'0'..=b'9' => b - b'0',
            b'a'..=b'f' => 10 + b - b'a',
            b'A'..=b'F' => 10 + b - b'A',
            b'_' => {
                reader.skip();
                continue;
            }
            b'g'..=b'z' | b'G'..=b'Z' => {
                invalid_character = Some((b, reader.pos()));
                reader.skip();
                continue;
            }
            _ => {
                break;
            }
        });

        if digit >= base {
            too_large_digit = Some((b, reader.pos()));
        }

        reader.skip();

        result = result
            .and_then(|x| base.checked_mul(x))
            .and_then(|x| x.checked_add(digit));
    }

    if let Some((b, pos)) = invalid_character {
        Err(TokenError::pos(
            pos,
            format!("Invalid integer character '{}'", Latin1String::new(&[b])),
        ))
    } else if let Some((b, pos)) = too_large_digit {
        Err(TokenError::pos(
            pos,
            format!(
                "Illegal digit '{}' for base {}",
                Latin1String::new(&[b]),
                base
            ),
        ))
    } else if let Some(result) = result {
        Ok(result)
    } else {
        Err(TokenError::range(
            start,
            reader.pos(),
            "Integer too large for 64-bit unsigned",
        ))
    }
}

fn parse_exponent(reader: &mut ContentReader) -> Result<i32, TokenError> {
    let start = reader.pos();
    let negative = {
        if reader.peek()? == Some(b'-') {
            reader.skip();
            true
        } else {
            reader.skip_if(b'+')?;
            false
        }
    };

    let exp = parse_integer(reader, 10, false)?;
    if negative {
        if exp <= (-(i32::min_value() as i64)) as u64 {
            return Ok((-(exp as i64)) as i32);
        }
    } else if exp <= i32::max_value() as u64 {
        return Ok(exp as i32);
    }

    Err(TokenError::range(
        start,
        reader.pos(),
        "Exponent too large for 32-bits signed",
    ))
}

#[derive(Clone, Copy)]
pub struct TokenState {
    last_token_kind: Option<Kind>,
    start: ReaderState,
}

impl TokenState {
    pub fn new(start: ReaderState) -> TokenState {
        TokenState {
            last_token_kind: None,
            start,
        }
    }
}

// Assumes first quote is already consumed
fn parse_quoted(
    buffer: &mut Latin1String,
    reader: &mut ContentReader,
    quote: u8,
    include_quote: bool,
) -> Result<Latin1String, TokenError> {
    let start = reader.pos();

    buffer.bytes.clear();
    let mut is_multiline = false;
    let mut found_end = false;

    if include_quote {
        buffer.bytes.push(quote)
    }

    while let Some(chr) = reader.pop()? {
        is_multiline |= chr == b'\n';
        if chr == quote {
            if reader.peek()? == Some(quote) {
                reader.skip();
            } else {
                found_end = true;
                break;
            }
        }
        buffer.bytes.push(chr);
    }

    if include_quote {
        buffer.bytes.push(quote)
    }

    if !found_end {
        Err(TokenError::range(
            start.prev_char(),
            reader.pos(),
            "Reached EOF before end quote",
        ))
    } else if is_multiline {
        Err(TokenError::range(
            start.prev_char(),
            reader.pos(),
            "Multi line string",
        ))
    } else {
        Ok(buffer.clone())
    }
}

// Assumes first quote is already consumed
fn parse_string(
    buffer: &mut Latin1String,
    reader: &mut ContentReader,
) -> Result<Latin1String, TokenError> {
    parse_quoted(buffer, reader, b'"', false)
}

/// Assume -- has already been consumed
fn parse_comment(reader: &mut ContentReader) -> Comment {
    let start_pos = reader.pos().prev_char().prev_char();
    let mut value = String::new();
    while let Some(chr) = reader.peek_char() {
        if chr == '\n' {
            break;
        } else {
            reader.skip();
            value.push(chr);
        }
    }
    let end_pos = reader.pos();
    Comment {
        value,
        range: start_pos.range_to(end_pos),
        multi_line: false,
    }
}

/// Assume /* has been consumed
fn parse_multi_line_comment(reader: &mut ContentReader) -> Result<Comment, TokenError> {
    let start_pos = reader.pos().prev_char().prev_char();
    let mut value = String::new();
    while let Some(chr) = reader.pop_char() {
        if chr == '*' {
            if reader.peek_char() == Some('/') {
                reader.skip();
                // Comment ended
                let end_pos = reader.pos();
                return Ok(Comment {
                    value,
                    range: start_pos.range_to(end_pos),
                    multi_line: true,
                });
            } else {
                value.push(chr);
            }
        } else {
            value.push(chr);
        }
    }

    let end_pos = reader.pos();
    Err(TokenError::range(
        start_pos,
        end_pos,
        "Incomplete multi-line comment",
    ))
}

fn parse_real_literal(
    buffer: &mut Latin1String,
    reader: &mut ContentReader,
) -> Result<f64, TokenError> {
    buffer.bytes.clear();
    let start = reader.pos();
    while let Some(b) = reader.peek_lowercase()? {
        match b {
            b'e' => {
                break;
            }
            b'E' => {
                break;
            }
            b'0'..=b'9' | b'a'..=b'd' | b'f' | b'A'..=b'F' | b'.' => {
                reader.skip();
                buffer.bytes.push(b);
            }
            b'_' => {
                reader.skip();
                continue;
            }
            _ => {
                break;
            }
        };
    }

    let string = unsafe { std::str::from_utf8_unchecked(&buffer.bytes) };

    let result: Result<f64, TokenError> =
        string.parse().map_err(|err: std::num::ParseFloatError| {
            TokenError::range(start, reader.pos(), err.to_string())
        });
    result
}

fn exponentiate(value: u64, exp: u32) -> Option<u64> {
    (10_u64).checked_pow(exp).and_then(|x| x.checked_mul(value))
}

/// LRM 15.5 Abstract literals
fn parse_abstract_literal(
    buffer: &mut Latin1String,
    reader: &mut ContentReader,
) -> Result<(Kind, Value), TokenError> {
    let state = reader.state();
    let initial = parse_integer(reader, 10, true);
    let pos_after_initial = reader.pos();

    match reader.peek_lowercase()? {
        // Real
        Some(b'.') => {
            reader.set_state(state);
            let real = parse_real_literal(buffer, reader)?;

            match reader.peek()? {
                // Exponent
                Some(b'e') | Some(b'E') => {
                    reader.skip();
                    let exp = parse_exponent(reader)?;
                    Ok((
                        AbstractLiteral,
                        Value::AbstractLiteral(ast::AbstractLiteral::Real(
                            real * (10.0_f64).powi(exp),
                        )),
                    ))
                }
                _ => Ok((
                    AbstractLiteral,
                    Value::AbstractLiteral(ast::AbstractLiteral::Real(real)),
                )),
            }
        }

        // Integer exponent
        Some(b'e') => {
            let integer = initial?;
            reader.skip();
            let exp = parse_exponent(reader)?;
            if exp >= 0 {
                if let Some(value) = exponentiate(integer, exp as u32) {
                    Ok((
                        AbstractLiteral,
                        Value::AbstractLiteral(ast::AbstractLiteral::Integer(value)),
                    ))
                } else {
                    Err(TokenError::range(
                        state.pos(),
                        reader.pos(),
                        "Integer too large for 64-bit unsigned",
                    ))
                }
            } else {
                Err(TokenError::range(
                    state.pos(),
                    reader.pos(),
                    "Integer literals may not have negative exponent",
                ))
            }
        }

        // Based integer
        Some(b'#') => {
            let base = initial?;
            reader.skip();
            let base_result = parse_integer(reader, base, false);

            if let Some(b'#') = reader.peek()? {
                reader.skip();
                let integer = base_result?;
                if (2..=16).contains(&base) {
                    Ok((
                        AbstractLiteral,
                        Value::AbstractLiteral(ast::AbstractLiteral::Integer(integer)),
                    ))
                } else {
                    Err(TokenError::range(
                        state.pos(),
                        pos_after_initial,
                        format!("Base must be at least 2 and at most 16, got {base}"),
                    ))
                }
            } else {
                Err(TokenError::range(
                    state.pos(),
                    reader.pos(),
                    "Based integer did not end with #",
                ))
            }
        }

        // Bit string literal
        Some(b's') | Some(b'u') | Some(b'b') | Some(b'o') | Some(b'x') | Some(b'd') => {
            let integer = initial?;

            if let Some(base_spec) = parse_base_specifier(reader)? {
                // @TODO check overflow
                parse_bit_string(buffer, reader, base_spec, Some(integer as u32))
            } else {
                Err(TokenError::range(
                    state.pos(),
                    reader.pos(),
                    "Invalid bit string literal",
                ))
            }
        }
        _ => {
            // Plain integer
            Ok((
                AbstractLiteral,
                Value::AbstractLiteral(ast::AbstractLiteral::Integer(initial?)),
            ))
        }
    }
}

/// LRM 15.8 Bit string literals
/// Parse the base specifier such as ub, sx, b etc
/// Also requires and consumes the trailing quoute "
fn parse_base_specifier(reader: &mut ContentReader) -> Result<Option<BaseSpecifier>, TokenError> {
    let base_specifier = match reader.pop_lowercase()? {
        Some(b'u') => match reader.pop_lowercase()? {
            Some(b'b') => BaseSpecifier::UB,
            Some(b'o') => BaseSpecifier::UO,
            Some(b'x') => BaseSpecifier::UX,
            _ => return Ok(None),
        },
        Some(b's') => match reader.pop_lowercase()? {
            Some(b'b') => BaseSpecifier::SB,
            Some(b'o') => BaseSpecifier::SO,
            Some(b'x') => BaseSpecifier::SX,
            _ => return Ok(None),
        },
        Some(b'b') => BaseSpecifier::B,
        Some(b'o') => BaseSpecifier::O,
        Some(b'x') => BaseSpecifier::X,
        Some(b'd') => BaseSpecifier::D,
        _ => return Ok(None),
    };

    Ok(if reader.pop()? == Some(b'"') {
        Some(base_specifier)
    } else {
        None
    })
}

// Only consume reader if it is a base specifier
fn maybe_base_specifier(reader: &mut ContentReader) -> Result<Option<BaseSpecifier>, TokenError> {
    let mut lookahead = reader.clone();
    if let Some(value) = parse_base_specifier(&mut lookahead)? {
        reader.set_to(&lookahead);
        Ok(Some(value))
    } else {
        Ok(None)
    }
}

fn parse_bit_string(
    buffer: &mut Latin1String,
    reader: &mut ContentReader,
    base_specifier: BaseSpecifier,
    bit_string_length: Option<u32>,
) -> Result<(Kind, Value), TokenError> {
    let value = match parse_string(buffer, reader) {
        Ok(value) => value,
        Err(mut err) => {
            err.message = "Invalid bit string literal".to_string();
            return Err(err);
        }
    };

    Ok((
        BitString,
        Value::BitString(ast::BitString {
            length: bit_string_length,
            base: base_specifier,
            value,
        }),
    ))
}

/// LRM 15.4 Identifiers
fn parse_basic_identifier_or_keyword(
    buffer: &mut Latin1String,
    reader: &mut ContentReader,
    symbols: &Symbols,
) -> Result<(Kind, Value), TokenError> {
    buffer.bytes.clear();
    while let Some(b) = reader.peek()? {
        match b {
            b'a'..=b'z' | b'A'..=b'Z' | b'0'..=b'9' | b'_' => {
                buffer.bytes.push(b);
                reader.skip();
            }
            _ => {
                break;
            }
        }
    }

    Ok(symbols.insert_or_keyword(buffer))
}

/// Assumes leading ' has already been consumed
/// Only consumes from reader if Some is returned
fn parse_character_literal(
    reader: &mut ContentReader,
) -> Result<Option<(Kind, Value)>, TokenError> {
    let mut lookahead = reader.clone();

    if let Some(chr) = lookahead.pop()? {
        if lookahead.skip_if(b'\'')? {
            reader.set_to(&lookahead);
            Ok(Some((Character, Value::Character(chr))))
        } else {
            Ok(None)
        }
    } else {
        Ok(None)
    }
}

/// Reads into `buffer` until a newline character is observed.
/// Does not consume the newline character.
///
/// Clears the buffer prior to reading
fn read_until_newline(
    buffer: &mut Latin1String,
    reader: &mut ContentReader,
) -> Result<(), TokenError> {
    buffer.bytes.clear();
    while let Some(b) = reader.peek()? {
        if b == b'\n' {
            break;
        }
        buffer.bytes.push(b);
        reader.skip();
    }
    Ok(())
}

fn get_leading_comments(reader: &mut ContentReader) -> Result<Vec<Comment>, TokenError> {
    let mut comments: Vec<Comment> = Vec::new();

    loop {
        skip_whitespace(reader);
        let state = reader.state();

        let byte = if let Some(byte) = reader.pop()? {
            byte
        } else {
            break;
        };

        match byte {
            b'/' => {
                if reader.pop()? == Some(b'*') {
                    comments.push(parse_multi_line_comment(reader)?);
                } else {
                    reader.set_state(state);
                    break;
                }
            }
            b'-' => {
                if reader.pop()? == Some(b'-') {
                    comments.push(parse_comment(reader));
                } else {
                    reader.set_state(state);
                    break;
                }
            }
            _ => {
                reader.set_state(state);
                break;
            }
        }
    }

    Ok(comments)
}

/// Skip whitespace but not newline
fn skip_whitespace_in_line(reader: &mut ContentReader) {
    while let Ok(Some(byte)) = reader.peek() {
        match byte {
            b' ' | b'\t' => {
                reader.skip();
            }
            _ => {
                break;
            }
        }
    }
}

/// Skip all whitespace
fn skip_whitespace(reader: &mut ContentReader) {
    while let Ok(Some(byte)) = reader.peek() {
        match byte {
            b' ' | b'\t' | b'\n' => {
                reader.skip();
            }
            _ => {
                break;
            }
        }
    }
}

fn get_trailing_comment(reader: &mut ContentReader) -> Result<Option<Comment>, TokenError> {
    skip_whitespace_in_line(reader);
    let state = reader.state();

    match reader.pop()? {
        Some(b'-') => {
            if reader.pop()? == Some(b'-') {
                Ok(Some(parse_comment(reader)))
            } else {
                reader.set_state(state);
                Ok(None)
            }
        }
        _ => {
            reader.set_state(state);
            Ok(None)
        }
    }
}

/// Static tokenizer data
pub struct Symbols {
    symtab: SymbolTable,
    keywords: Vec<Kind>,
    attributes: FnvHashMap<Symbol, AttributeDesignator>,
}

impl Symbols {
    pub fn symtab(&self) -> &SymbolTable {
        &self.symtab
    }

    fn insert_or_keyword(&self, name: &Latin1String) -> (Kind, Value) {
        let symbol = self.symtab.insert(name);
        if let Some(kind) = self.keywords.get(symbol.id) {
            (*kind, Value::None)
        } else {
            (Identifier, Value::Identifier(symbol))
        }
    }

    pub fn from_standard(version: VHDLStandard) -> Symbols {
        let symtab = SymbolTable::default();
        let kw = version.keywords();
        let mut keywords = Vec::with_capacity(kw.len());

        let mut latin1 = Latin1String::empty();
        for kind in kw {
            latin1.bytes.clear();
            latin1.bytes.extend_from_slice(kind.as_str().as_bytes());
            let symbol = symtab.insert(&latin1);
            assert_eq!(symbol.id, keywords.len());
            keywords.push(*kind);
        }

        let attributes = version
            .builtin_attributes()
            .iter()
<<<<<<< HEAD
            .map(|attr| (symtab.insert_utf8(attr.to_static_str()), attr.clone()))
=======
            .map(|attr| (symtab.insert_utf8(format!("{attr}").as_str()), attr.clone()))
>>>>>>> 1233700b
            .collect();

        Symbols {
            symtab,
            keywords,
            attributes,
        }
    }
}

impl std::default::Default for Symbols {
    fn default() -> Symbols {
        Self::from_standard(VHDLStandard::default())
    }
}

pub struct Tokenizer<'a> {
    symbols: &'a Symbols,
    buffer: Latin1String,
    state: TokenState,
    pub source: &'a Source,
    reader: ContentReader<'a>,
    final_comments: Option<Vec<Comment>>,
}

impl<'a> Tokenizer<'a> {
    pub fn new(
        symbols: &'a Symbols,
        source: &'a Source,
        reader: ContentReader<'a>,
    ) -> Tokenizer<'a> {
        Tokenizer {
            symbols,
            state: TokenState::new(reader.state()),
            buffer: Latin1String::empty(),
            source,
            reader,
            final_comments: None,
        }
    }

    pub fn attribute(&self, sym: Symbol) -> AttributeDesignator {
        self.symbols
            .attributes
            .get(&sym)
            .cloned()
            .unwrap_or_else(|| AttributeDesignator::Ident(WithRef::new(sym)))
    }

    fn parse_token(&mut self) -> Result<Option<(Kind, Value)>, TokenError> {
        macro_rules! illegal_token {
            () => {
                return Err(TokenError::range(
                    self.state.start.pos(),
                    self.reader.pos(),
                    "Illegal token",
                ));
            };
        }

        let byte = if let Some(byte) = self.reader.peek()? {
            byte
        } else {
            // End of file
            return Ok(None);
        };

        let (kind, value) = match byte {
            b'a'..=b'z' | b'A'..=b'Z' => {
                if let Some(base_spec) = maybe_base_specifier(&mut self.reader)? {
                    parse_bit_string(&mut self.buffer, &mut self.reader, base_spec, None)?
                } else {
                    parse_basic_identifier_or_keyword(
                        &mut self.buffer,
                        &mut self.reader,
                        self.symbols,
                    )?
                }
            }
            b'0'..=b'9' => parse_abstract_literal(&mut self.buffer, &mut self.reader)?,
            b':' => {
                self.reader.skip();
                if self.reader.skip_if(b'=')? {
                    (ColonEq, Value::None)
                } else {
                    (Colon, Value::None)
                }
            }
            b'\'' => {
                self.reader.skip();
                if can_be_char(self.state.last_token_kind) {
                    if let Some(chr_lit) = parse_character_literal(&mut self.reader)? {
                        chr_lit
                    } else {
                        (Tick, Value::None)
                    }
                } else {
                    (Tick, Value::None)
                }
            }
            b'-' => {
                self.reader.skip();
                (Minus, Value::None)
            }
            b'"' => {
                self.reader.skip();
                let result = parse_string(&mut self.buffer, &mut self.reader)?;
                (StringLiteral, Value::String(result))
            }
            b';' => {
                self.reader.skip();
                (SemiColon, Value::None)
            }
            b'(' => {
                self.reader.skip();
                (LeftPar, Value::None)
            }
            b')' => {
                self.reader.skip();
                (RightPar, Value::None)
            }
            b'+' => {
                self.reader.skip();
                (Plus, Value::None)
            }
            b'.' => {
                self.reader.skip();
                (Dot, Value::None)
            }
            b'&' => {
                self.reader.skip();
                (Concat, Value::None)
            }
            b',' => {
                self.reader.skip();
                (Comma, Value::None)
            }
            b'=' => {
                self.reader.skip();
                if self.reader.skip_if(b'>')? {
                    (RightArrow, Value::None)
                } else {
                    (EQ, Value::None)
                }
            }
            b'<' => {
                self.reader.skip();
                match self.reader.peek()? {
                    Some(b'=') => {
                        self.reader.skip();
                        (LTE, Value::None)
                    }
                    Some(b'>') => {
                        self.reader.skip();
                        (BOX, Value::None)
                    }
                    Some(b'<') => {
                        self.reader.skip();
                        (LtLt, Value::None)
                    }
                    _ => (LT, Value::None),
                }
            }
            b'>' => {
                self.reader.skip();
                match self.reader.peek()? {
                    Some(b'=') => {
                        self.reader.skip();
                        (GTE, Value::None)
                    }
                    Some(b'>') => {
                        self.reader.skip();
                        (GtGt, Value::None)
                    }
                    _ => (GT, Value::None),
                }
            }
            b'/' => {
                self.reader.skip();

                if self.reader.skip_if(b'=')? {
                    (NE, Value::None)
                } else {
                    (Div, Value::None)
                }
            }
            b'*' => {
                self.reader.skip();

                if self.reader.skip_if(b'*')? {
                    (Pow, Value::None)
                } else {
                    (Times, Value::None)
                }
            }
            b'?' => {
                self.reader.skip();
                match self.reader.peek()? {
                    Some(b'?') => {
                        self.reader.skip();
                        (QueQue, Value::None)
                    }
                    Some(b'=') => {
                        self.reader.skip();
                        (QueEQ, Value::None)
                    }
                    Some(b'/') => {
                        self.reader.skip();
                        if self.reader.skip_if(b'=')? {
                            (QueNE, Value::None)
                        } else {
                            illegal_token!();
                        }
                    }
                    Some(b'<') => {
                        self.reader.skip();
                        if self.reader.skip_if(b'=')? {
                            (QueLTE, Value::None)
                        } else {
                            (QueLT, Value::None)
                        }
                    }
                    Some(b'>') => {
                        self.reader.skip();
                        if self.reader.skip_if(b'=')? {
                            (QueGTE, Value::None)
                        } else {
                            (QueGT, Value::None)
                        }
                    }
                    _ => (Que, Value::None),
                }
            }
            b'^' => {
                self.reader.skip();
                (Circ, Value::None)
            }
            b'@' => {
                self.reader.skip();
                (CommAt, Value::None)
            }
            b'|' => {
                self.reader.skip();
                (Bar, Value::None)
            }
            b'[' => {
                self.reader.skip();
                (LeftSquare, Value::None)
            }
            b']' => {
                self.reader.skip();
                (RightSquare, Value::None)
            }
            b'\\' => {
                self.reader.skip();
                // LRM 15.4.3 Extended identifers
                let result = parse_quoted(&mut self.buffer, &mut self.reader, b'\\', true)?;
                let result = Value::Identifier(self.symbols.symtab().insert_extended(&result));
                (Identifier, result)
            }
            b'`' => {
                self.reader.skip();
                (GraveAccent, Value::None)
            }
            _ => {
                self.reader.skip();
                illegal_token!();
            }
        };
        Ok(Some((kind, value)))
    }

    fn pop_raw(&mut self) -> Result<Option<Token>, TokenError> {
        let leading_comments = get_leading_comments(&mut self.reader)?;
        self.state.start = self.reader.state();

        match self.parse_token()? {
            Some((kind, value)) => {
                // Parsed a token.
                let pos_start = self.state.start.pos();
                let pos_end = self.reader.pos();
                let trailing_comment = get_trailing_comment(&mut self.reader)?;
                let token_comments = if (!leading_comments.is_empty()) | trailing_comment.is_some()
                {
                    Some(Box::new(TokenComments {
                        leading: leading_comments,
                        trailing: trailing_comment,
                    }))
                } else {
                    None
                };
                let token = Token {
                    kind,
                    value,
                    pos: self.source.pos(pos_start, pos_end),
                    comments: token_comments,
                };
                self.state.last_token_kind = Some(token.kind);
                Ok(Some(token))
            }
            None => {
                // End of file.
                self.final_comments = Some(leading_comments);
                Ok(None)
            }
        }
    }

    pub fn pop(&mut self) -> DiagnosticResult<Option<Token>> {
        match self.pop_raw() {
            Ok(token) => Ok(token),
            Err(err) => {
                self.state.start = self.reader.state();
                Err(Diagnostic::syntax_error(
                    &self.source.pos(err.range.start, err.range.end),
                    err.message,
                ))
            }
        }
    }

    #[allow(dead_code)]
    pub fn get_final_comments(&self) -> Option<Vec<Comment>> {
        self.final_comments.clone()
    }

    pub fn text_until_newline(&mut self) -> DiagnosticResult<Token> {
        let start_pos = self.reader.pos();
        if let Err(err) = read_until_newline(&mut self.buffer, &mut self.reader) {
            self.state.start = self.reader.state();
            return Err(Diagnostic::syntax_error(
                &self.source.pos(err.range.start, err.range.end),
                err.message,
            ));
        }
        let text = self.buffer.clone();
        let end_pos = self.reader.pos();
        Ok(Token {
            kind: Text,
            value: Value::Text(text),
            pos: self.source.pos(start_pos, end_pos),
            comments: None,
        })
    }
}

#[cfg(test)]
mod tests {
    use super::*;
    use crate::syntax::test::Code;
    use itertools::Itertools;
    use pretty_assertions::assert_eq;

    fn kinds(tokens: &[Token]) -> Vec<Kind> {
        tokens.iter().map(|tok| tok.kind).collect()
    }

    // Shorthand for testing
    fn kinds_tokenize(code: &str) -> Vec<Kind> {
        kinds(&Code::new(code).tokenize())
    }

    // Shorthand for testing
    fn kind_value_tokenize(code: &str) -> Vec<(Kind, Value)> {
        Code::new(code)
            .tokenize()
            .iter()
            .map(|tok| (tok.kind, tok.value.clone()))
            .collect()
    }

    #[test]
    fn tokenize_keywords() {
        assert_eq!(kinds_tokenize("architecture"), vec![Architecture]);
        assert_eq!(kinds_tokenize("entity"), vec![Entity]);
        assert_eq!(kinds_tokenize("is"), vec![Is]);
        assert_eq!(kinds_tokenize("generic"), vec![Generic]);
        assert_eq!(kinds_tokenize("port"), vec![Port]);
        assert_eq!(kinds_tokenize("begin"), vec![Begin]);
        assert_eq!(kinds_tokenize("end"), vec![End]);
        assert_eq!(kinds_tokenize("all"), vec![All]);
        assert_eq!(kinds_tokenize("abs"), vec![Abs]);
        assert_eq!(kinds_tokenize("not"), vec![Not]);
    }

    #[test]
    fn tokenize_newline() {
        assert_eq!(
            kinds_tokenize(
                "
entity is
end entity"
            ),
            vec![Entity, Is, End, Entity]
        );
    }

    #[test]
    fn tokenize_pos() {
        let code = Code::new("entity foo");
        let tokens = code.tokenize();

        assert_eq!(
            tokens[0],
            Token {
                kind: Entity,
                value: Value::None,
                pos: code.s1("entity").pos(),
                comments: None,
            }
        );

        assert_eq!(
            tokens[1],
            Token {
                kind: Identifier,
                value: Value::Identifier(code.symbol("foo")),
                pos: code.s1("foo").pos(),
                comments: None,
            }
        );
    }

    #[test]
    fn tokenize_keywords_case_insensitive() {
        assert_eq!(kinds_tokenize("entity"), vec![Entity]);
        assert_eq!(kinds_tokenize("Entity"), vec![Entity]);
        assert_eq!(kinds_tokenize("arCHitecture"), vec![Architecture]);
    }

    #[test]
    fn tokenize_identifier() {
        let code = Code::new("my_ident");
        let tokens = code.tokenize();

        assert_eq!(
            tokens,
            vec![Token {
                kind: Identifier,
                value: Value::Identifier(code.symbol("my_ident")),
                pos: code.pos(),
                comments: None,
            }]
        );
    }

    #[test]
    fn tokenize_identifier_case_insensitive() {
        let code = Code::new("My_Ident");
        let tokens = code.tokenize();

        assert_eq!(
            tokens,
            vec![Token {
                kind: Identifier,
                value: Value::Identifier(code.symbol("my_ident")),
                pos: code.pos(),
                comments: None,
            }]
        );
    }

    #[test]
    fn tokenize_extended_identifier() {
        let code = Code::new("\\1$my_ident\\");
        let tokens = code.tokenize();

        assert_eq!(
            tokens,
            vec![Token {
                kind: Identifier,
                value: Value::Identifier(code.symbol("\\1$my_ident\\")),
                pos: code.pos(),
                comments: None,
            }]
        );
        let code = Code::new("\\my\\\\_ident\\");
        let tokens = code.tokenize();
        assert_eq!(
            tokens,
            vec![Token {
                kind: Identifier,
                value: Value::Identifier(code.symbol("\\my\\_ident\\")),
                pos: code.pos(),
                comments: None,
            }]
        );
    }

    #[test]
    fn tokenize_many_identifiers() {
        let code = Code::new(
            "my_ident

my_other_ident",
        );
        let tokens = code.tokenize();
        assert_eq!(
            tokens,
            vec![
                Token {
                    kind: Identifier,
                    value: Value::Identifier(code.symbol("my_ident")),
                    pos: code.s1("my_ident").pos(),
                    comments: None,
                },
                Token {
                    kind: Identifier,
                    value: Value::Identifier(code.symbol("my_other_ident")),
                    pos: code.s1("my_other_ident").pos(),
                    comments: None,
                },
            ]
        );
    }

    #[test]
    fn tokenize_integer() {
        assert_eq!(
            kind_value_tokenize("100 -123 1_6_2 1e3 2E4"),
            vec![
                (
                    AbstractLiteral,
                    Value::AbstractLiteral(ast::AbstractLiteral::Integer(100))
                ),
                (Minus, Value::None),
                (
                    AbstractLiteral,
                    Value::AbstractLiteral(ast::AbstractLiteral::Integer(123))
                ),
                (
                    AbstractLiteral,
                    Value::AbstractLiteral(ast::AbstractLiteral::Integer(162))
                ),
                (
                    AbstractLiteral,
                    Value::AbstractLiteral(ast::AbstractLiteral::Integer(1000))
                ),
                (
                    AbstractLiteral,
                    Value::AbstractLiteral(ast::AbstractLiteral::Integer(20000))
                ),
            ]
        );
    }

    #[test]
    fn tokenize_non_latin1_error() {
        // Euro takes 1 utf-16 code and Bomb emojii requires 2 utf-16 codes
        let code = Code::new("€\u{1F4A3}");
        let (tokens, _) = code.tokenize_result();

        assert_eq!(
            tokens,
            vec![
                Err(Diagnostic::syntax_error(
                    &code.s1("€"),
                    "Found invalid latin-1 character '€'",
                )),
                Err(Diagnostic::syntax_error(
                    &code.s1("\u{1F4A3}"),
                    "Found invalid latin-1 character '\u{1F4A3}'",
                )),
            ]
        );
    }

    #[test]
    fn tokenize_integer_negative_exponent() {
        let code = Code::new("1e-1");
        let (tokens, _) = code.tokenize_result();

        assert_eq!(
            tokens,
            vec![Err(Diagnostic::syntax_error(
                &code.pos(),
                "Integer literals may not have negative exponent",
            ))]
        );
    }

    #[test]
    fn tokenize_real() {
        assert_eq!(
            kind_value_tokenize("0.1 -2_2.3_3 2.0e3 3.33E2 2.1e-2 4.4e+1 2.5E+3"),
            vec![
                (
                    AbstractLiteral,
                    Value::AbstractLiteral(ast::AbstractLiteral::Real(0.1))
                ),
                (Minus, Value::None),
                (
                    AbstractLiteral,
                    Value::AbstractLiteral(ast::AbstractLiteral::Real(22.33))
                ),
                (
                    AbstractLiteral,
                    Value::AbstractLiteral(ast::AbstractLiteral::Real(2000.0))
                ),
                (
                    AbstractLiteral,
                    Value::AbstractLiteral(ast::AbstractLiteral::Real(333.0))
                ),
                (
                    AbstractLiteral,
                    Value::AbstractLiteral(ast::AbstractLiteral::Real(0.021))
                ),
                (
                    AbstractLiteral,
                    Value::AbstractLiteral(ast::AbstractLiteral::Real(44.0))
                ),
                (
                    AbstractLiteral,
                    Value::AbstractLiteral(ast::AbstractLiteral::Real(2500.0))
                ),
            ]
        );
    }

    #[test]
    fn tokenize_real_many_fractional_digits() {
        assert_eq!(
            kind_value_tokenize("0.1000_0000_0000_0000_0000_0000_0000_0000"),
            vec![(
                AbstractLiteral,
                Value::AbstractLiteral(ast::AbstractLiteral::Real(1e-1))
            )]
        );
    }

    #[test]
    fn tokenize_real_many_integer_digits() {
        assert_eq!(
            kind_value_tokenize("1000_0000_0000_0000_0000_0000_0000_0000.0"),
            vec![(
                AbstractLiteral,
                Value::AbstractLiteral(ast::AbstractLiteral::Real(1e31))
            )]
        );
    }

    #[test]
    #[allow(clippy::approx_constant)]
    fn tokenize_real_truncates_precision() {
        assert_eq!(
            kind_value_tokenize("2.71828182845904523536"),
            vec![(
                AbstractLiteral,
                Value::AbstractLiteral(ast::AbstractLiteral::Real(2.718_281_828_459_045))
            )]
        );
    }

    #[test]
    fn tokenize_string_literal() {
        let code = Code::new("\"string\"");
        let tokens = code.tokenize();
        assert_eq!(
            tokens,
            vec![Token {
                kind: StringLiteral,
                value: Value::String(Latin1String::from_utf8_unchecked("string")),
                pos: code.pos(),
                comments: None,
            },]
        );
    }

    #[test]
    fn tokenize_string_literal_quote() {
        let code = Code::new("\"str\"\"ing\"");
        let tokens = code.tokenize();
        assert_eq!(
            tokens,
            vec![Token {
                kind: StringLiteral,
                value: Value::String(Latin1String::from_utf8_unchecked("str\"ing")),
                pos: code.pos(),
                comments: None,
            },]
        );
    }

    #[test]
    fn tokenize_string_literal_quote_separated() {
        let code = Code::new("\"str\" \"ing\"");
        let tokens = code.tokenize();
        assert_eq!(
            tokens,
            vec![
                Token {
                    kind: StringLiteral,
                    value: Value::String(Latin1String::from_utf8_unchecked("str")),
                    pos: code.s1("\"str\"").pos(),
                    comments: None,
                },
                Token {
                    kind: StringLiteral,
                    value: Value::String(Latin1String::from_utf8_unchecked("ing")),
                    pos: code.s1("\"ing\"").pos(),
                    comments: None,
                },
            ]
        );
    }

    #[test]
    fn tokenize_string_literal_error_on_multiline() {
        // Multiline is illegal
        let code = Code::new("\"str\ning\"");
        let (tokens, _) = code.tokenize_result();
        assert_eq!(
            tokens,
            vec![Err(Diagnostic::syntax_error(
                &code.pos(),
                "Multi line string"
            ))]
        );
    }

    #[test]
    fn tokenize_string_literal_error_on_early_eof() {
        // End of file
        let code = Code::new("\"string");
        let (tokens, _) = code.tokenize_result();
        assert_eq!(
            tokens,
            vec![Err(Diagnostic::syntax_error(
                &code.pos(),
                "Reached EOF before end quote",
            ))]
        );
    }

    // @TODO test incorrect value for base, ex: 2x"ff"
    // @TODO test incorrect value for length ex: 2x"1111"
    #[test]
    fn tokenize_bit_string_literal() {
        use BaseSpecifier::{B, D, O, SB, SO, SX, UB, UO, UX, X};

        // Test all base specifiers
        for &base in [B, O, X, D, SB, SO, SX, UB, UO, UX].iter() {
            let (base_spec, value, length) = match base {
                B => ("b", "10", 2),
                O => ("o", "76543210", 8 * 3),
                X => ("x", "fedcba987654321", 16 * 4),
                D => ("d", "9876543210", 34),
                SB => ("sb", "10", 2),
                SO => ("so", "76543210", 8 * 3),
                SX => ("sx", "fedcba987654321", 16 * 4),
                UB => ("ub", "10", 2),
                UO => ("uo", "76543210", 8 * 3),
                UX => ("ux", "fedcba987654321", 16 * 4),
            };

            // Test with upper and lower case base specifier
            for &upper_case in [true, false].iter() {
                // Test with and without length prefix
                for &use_length in [true, false].iter() {
                    let (length_str, length_opt) = if use_length {
                        (length.to_string(), Some(length))
                    } else {
                        ("".to_owned(), None)
                    };

                    let code = format!("{length_str}{base_spec}\"{value}\"");

                    let code = if upper_case {
                        code.to_ascii_uppercase()
                    } else {
                        code
                    };

                    let value = if upper_case {
                        value.to_ascii_uppercase()
                    } else {
                        value.to_owned()
                    };

                    let code = Code::new(code.as_str());
                    let tokens = code.tokenize();
                    assert_eq!(
                        tokens,
                        vec![Token {
                            kind: BitString,
                            value: Value::BitString(ast::BitString {
                                length: length_opt,
                                base,
                                value: Latin1String::from_utf8_unchecked(value.as_str()),
                            }),
                            pos: code.pos(),
                            comments: None,
                        },]
                    );
                }
            }
        }
    }

    #[test]
    fn tokenize_illegal_bit_string() {
        let code = Code::new("10x");
        let (tokens, _) = code.tokenize_result();
        assert_eq!(
            tokens,
            vec![Err(Diagnostic::syntax_error(
                &code.pos(),
                "Invalid bit string literal",
            ))]
        );

        let code = Code::new("10ux");
        let (tokens, _) = code.tokenize_result();
        assert_eq!(
            tokens,
            vec![Err(Diagnostic::syntax_error(
                &code.pos(),
                "Invalid bit string literal",
            ))]
        );
    }

    #[test]
    fn tokenize_based_integer() {
        assert_eq!(
            kind_value_tokenize("2#101#"),
            vec![(
                AbstractLiteral,
                Value::AbstractLiteral(ast::AbstractLiteral::Integer(5))
            ),]
        );
        assert_eq!(
            kind_value_tokenize("8#321#"),
            vec![(
                AbstractLiteral,
                Value::AbstractLiteral(ast::AbstractLiteral::Integer(3 * 8 * 8 + 2 * 8 + 1))
            ),]
        );
        assert_eq!(
            kind_value_tokenize("16#eEFfa#"),
            vec![(
                AbstractLiteral,
                Value::AbstractLiteral(ast::AbstractLiteral::Integer(0xeeffa))
            ),]
        );
    }

    #[test]
    fn tokenize_illegal_integer() {
        let code = Code::new("100k");

        let (tokens, _) = code.tokenize_result();
        assert_eq!(
            tokens,
            vec![Err(Diagnostic::syntax_error(
                &code.s1("k"),
                "Invalid integer character 'k'",
            ))]
        );
    }

    #[test]
    fn tokenize_illegal_based_integer() {
        // Base may only be 2-16
        let code = Code::new("1#0#");
        let (tokens, _) = code.tokenize_result();
        assert_eq!(
            tokens,
            vec![Err(Diagnostic::syntax_error(
                &code.s1("1"),
                "Base must be at least 2 and at most 16, got 1",
            ))]
        );
        let code = Code::new("17#f#");
        let (tokens, _) = code.tokenize_result();
        assert_eq!(
            tokens,
            vec![Err(Diagnostic::syntax_error(
                &code.s1("17"),
                "Base must be at least 2 and at most 16, got 17",
            ))]
        );
        // May not use digit larger than or equal base
        let code = Code::new("3#3#");
        let (tokens, _) = code.tokenize_result();
        assert_eq!(
            tokens,
            vec![Err(Diagnostic::syntax_error(
                &code.s("3", 2),
                "Illegal digit '3' for base 3",
            ))]
        );
        let code = Code::new("15#f#");
        let (tokens, _) = code.tokenize_result();
        assert_eq!(
            tokens,
            vec![Err(Diagnostic::syntax_error(
                &code.s1("f"),
                "Illegal digit 'f' for base 15",
            ))]
        );
    }

    #[test]
    fn tokenize_char_literal() {
        assert_eq!(
            kind_value_tokenize("'c'"),
            vec![(Character, Value::Character(b'c'))]
        );
    }

    #[test]
    fn tokenize_tick() {
        assert_eq!(kinds_tokenize("'"), vec![Tick]);
    }

    #[test]
    fn tokenize_plus() {
        assert_eq!(kinds_tokenize("+"), vec![Plus]);
    }

    #[test]
    fn tokenize_minus() {
        assert_eq!(kinds_tokenize("-"), vec![Minus]);
    }

    #[test]
    fn tokenize_semi_colon() {
        assert_eq!(kinds_tokenize(";"), vec![SemiColon]);
    }

    #[test]
    fn tokenize_colon() {
        assert_eq!(kinds_tokenize(":"), vec![Colon]);
    }

    #[test]
    fn tokenize_bar() {
        assert_eq!(kinds_tokenize("|"), vec![Bar]);
    }

    #[test]
    fn tokenize_dot() {
        assert_eq!(kinds_tokenize("."), vec![Dot]);
    }

    #[test]
    fn tokenize_concat() {
        assert_eq!(kinds_tokenize("&"), vec![Concat]);
    }

    #[test]
    fn tokenize_eq() {
        assert_eq!(kinds_tokenize("="), vec![EQ]);
    }

    #[test]
    fn tokenize_colon_eq() {
        assert_eq!(kinds_tokenize(":="), vec![ColonEq]);
    }

    #[test]
    fn tokenize_right_arrow() {
        assert_eq!(kinds_tokenize("=>"), vec![RightArrow]);
    }

    #[test]
    fn tokenize_cmp() {
        assert_eq!(kinds_tokenize("< <= > >="), vec![LT, LTE, GT, GTE]);
    }

    #[test]
    fn tokenize_box() {
        assert_eq!(kinds_tokenize("<>"), vec![BOX]);
    }

    #[test]
    fn tokenize_external_name() {
        assert_eq!(kinds_tokenize("<< >>"), vec![LtLt, GtGt]);
    }

    #[test]
    fn tokenize_questionmark_cmp() {
        assert_eq!(
            kinds_tokenize("? ?< ?<= ?> ?>= ??"),
            vec![Que, QueLT, QueLTE, QueGT, QueGTE, QueQue]
        );
    }

    #[test]
    fn tokenize_ne() {
        assert_eq!(kinds_tokenize("/="), vec![NE]);
    }

    #[test]
    fn tokenize_times() {
        assert_eq!(kinds_tokenize("*"), vec![Times]);
    }

    #[test]
    fn tokenize_pow() {
        assert_eq!(kinds_tokenize("**"), vec![Pow]);
    }

    #[test]
    fn tokenize_div() {
        assert_eq!(kinds_tokenize("/"), vec![Div]);
    }

    #[test]
    fn tokenize_comma() {
        assert_eq!(kinds_tokenize(","), vec![Comma]);
    }

    #[test]
    fn tokenize_pars() {
        assert_eq!(kinds_tokenize("()"), vec![LeftPar, RightPar]);
    }

    #[test]
    fn tokenize_squares() {
        assert_eq!(kinds_tokenize("[]"), vec![LeftSquare, RightSquare]);
    }

    #[test]
    fn tokenize_ignores_comments() {
        assert_eq!(
            kinds_tokenize(
                "
1
--comment
-2
"
            ),
            vec![AbstractLiteral, Minus, AbstractLiteral]
        );
    }

    #[test]
    fn tokenize_ignores_multi_line_comments() {
        assert_eq!(
            kinds_tokenize(
                "
1

/*
comment
*/

-2 /*
comment
*/

"
            ),
            vec![AbstractLiteral, Minus, AbstractLiteral]
        );
    }

    #[test]
    fn tokenize_ir1045() {
        // http://www.eda-stds.org/isac/IRs-VHDL-93/IR1045.txt
        assert_eq!(
            kinds_tokenize("string'('a')"),
            vec![Identifier, Tick, LeftPar, Character, RightPar]
        );
    }

    #[test]
    fn tokenize_too_large_integer() {
        let large_int = "100000000000000000000000000000000000000000";
        let code = Code::new(large_int);
        let (tokens, _) = code.tokenize_result();
        assert_eq!(
            tokens,
            vec![Err(Diagnostic::syntax_error(
                &code.pos(),
                "Integer too large for 64-bit unsigned",
            ))]
        );

        let large_int = "1e100";
        let code = Code::new(large_int);
        let (tokens, _) = code.tokenize_result();
        assert_eq!(
            tokens,
            vec![Err(Diagnostic::syntax_error(
                &code.pos(),
                "Integer too large for 64-bit unsigned",
            ))]
        );

        let exponent_str = ((i32::max_value() as i64) + 1).to_string();
        let large_int = format!("1e{exponent_str}");
        let code = Code::new(&large_int);
        let (tokens, _) = code.tokenize_result();
        assert_eq!(
            tokens,
            vec![Err(Diagnostic::syntax_error(
                &code.s1(&exponent_str),
                "Exponent too large for 32-bits signed",
            ))]
        );

        let exponent_str = ((i32::min_value() as i64) - 1).to_string();
        let large_int = format!("1.0e{exponent_str}");
        let code = Code::new(&large_int);
        let (tokens, _) = code.tokenize_result();
        assert_eq!(
            tokens,
            vec![Err(Diagnostic::syntax_error(
                &code.s1(&exponent_str),
                "Exponent too large for 32-bits signed",
            ))]
        );

        let large_int = ((u64::max_value() as i128) + 1).to_string();
        let code = Code::new(&large_int);
        let (tokens, _) = code.tokenize_result();
        assert_eq!(
            tokens,
            vec![Err(Diagnostic::syntax_error(
                &code.pos(),
                "Integer too large for 64-bit unsigned",
            ))]
        );

        let large_int = u64::max_value().to_string();
        let code = Code::new(&large_int);
        let (tokens, _) = code.tokenize_result();
        assert_eq!(
            tokens,
            vec![Ok(Token {
                kind: AbstractLiteral,
                value: Value::AbstractLiteral(ast::AbstractLiteral::Integer(u64::max_value())),
                pos: code.pos(),
                comments: None,
            })]
        );
    }

    #[test]
    fn tokenize_illegal() {
        let code = Code::new("begin!end");
        let (tokens, _) = code.tokenize_result();
        assert_eq!(
            tokens,
            vec![
                Ok(Token {
                    kind: Begin,
                    value: Value::None,
                    pos: code.s1("begin").pos(),
                    comments: None,
                }),
                Err(Diagnostic::syntax_error(&code.s1("!"), "Illegal token")),
                Ok(Token {
                    kind: End,
                    value: Value::None,
                    pos: code.s1("end").pos(),
                    comments: None,
                }),
            ]
        );
    }

    #[test]
    fn extract_final_comments() {
        let code = Code::new("--final");
        let (tokens, final_comments) = code.tokenize_result();
        assert_eq!(tokens, vec![]);
        assert_eq!(
            final_comments,
            vec![Comment {
                value: "final".to_string(),
                range: code.s1("--final").pos().range(),
                multi_line: false,
            },]
        );
    }

    #[test]
    fn extract_incomplete_multi_line_comment() {
        let code = Code::new("/* final");
        let (tokens, final_comments) = code.tokenize_result();
        assert_eq!(
            tokens,
            vec![Err(Diagnostic::syntax_error(
                &code.s1("/* final"),
                "Incomplete multi-line comment",
            ))]
        );

        assert_eq!(final_comments, vec![]);
    }

    #[test]
    fn extract_comments() {
        let code = Code::new(
            "
 --this is a plus
+--this is still a plus
--- this is not a minus

    -- Neither is this
- -- this is a minus
-- a comment at the end of the file
       -- and another one
",
        );
        let (tokens, final_comments) = code.tokenize_result();
        let minus_pos = code.s1("- --").s1("-").pos();

        assert_eq!(
            tokens,
            vec![
                Ok(Token {
                    kind: Plus,
                    value: Value::None,
                    pos: code.s1("+").pos(),
                    comments: Some(Box::new(TokenComments {
                        leading: vec![Comment {
                            value: "this is a plus".to_string(),
                            range: code.s1("--this is a plus").pos().range(),
                            multi_line: false,
                        },],
                        trailing: Some(Comment {
                            range: code.s1("--this is still a plus").pos().range(),
                            value: "this is still a plus".to_string(),
                            multi_line: false,
                        }),
                    })),
                }),
                Ok(Token {
                    kind: Minus,
                    value: Value::None,
                    pos: minus_pos,
                    comments: Some(Box::new(TokenComments {
                        leading: vec![
                            Comment {
                                value: "- this is not a minus".to_string(),
                                range: code.s1("--- this is not a minus").pos().range(),
                                multi_line: false,
                            },
                            Comment {
                                value: " Neither is this".to_string(),
                                range: code.s1("-- Neither is this").pos().range(),
                                multi_line: false,
                            },
                        ],
                        trailing: Some(Comment {
                            range: code.s1("-- this is a minus").pos().range(),
                            value: " this is a minus".to_string(),
                            multi_line: false,
                        }),
                    })),
                }),
            ]
        );
        assert_eq!(
            final_comments,
            vec![
                Comment {
                    value: " a comment at the end of the file".to_string(),
                    range: code.s1("-- a comment at the end of the file").pos().range(),
                    multi_line: false,
                },
                Comment {
                    value: " and another one".to_string(),
                    range: code.s1("-- and another one").pos().range(),
                    multi_line: false,
                },
            ]
        );
    }

    #[test]
    fn extract_multi_line_comments() {
        let code = Code::new(
            "
/*foo
com*ment
bar*/

2

/*final*/
",
        );
        let (tokens, final_comments) = code.tokenize_result();

        assert_eq!(
            tokens,
            vec![Ok(Token {
                kind: AbstractLiteral,
                value: Value::AbstractLiteral(ast::AbstractLiteral::Integer(2)),
                pos: code.s1("2").pos(),
                comments: Some(Box::new(TokenComments {
                    leading: vec![Comment {
                        value: "foo\ncom*ment\nbar".to_string(),
                        range: code.s1("/*foo\ncom*ment\nbar*/").pos().range(),
                        multi_line: true,
                    },],
                    trailing: None,
                })),
            }),]
        );
        assert_eq!(
            final_comments,
            vec![Comment {
                value: "final".to_string(),
                range: code.s1("/*final*/").pos().range(),
                multi_line: true,
            },]
        );
    }

    #[test]
    fn comments_allow_non_latin1() {
        let code = Code::new(
            "
/* € */
entity -- €
",
        );
        let (tokens, _) = code.tokenize_result();

        assert_eq!(
            tokens,
            vec![Ok(Token {
                kind: Entity,
                value: Value::None,
                pos: code.s1("entity").pos(),
                comments: Some(Box::new(TokenComments {
                    leading: vec![Comment {
                        value: " € ".to_string(),
                        range: code.s1("/* € */").pos().range(),
                        multi_line: true,
                    },],
                    trailing: Some(Comment {
                        value: " €".to_string(),
                        range: code.s1("-- €").pos().range(),
                        multi_line: false,
                    }),
                })),
            })]
        );
    }

    #[test]
    fn tokenize_different_versions() {
<<<<<<< HEAD
        let code_str = "view x";
        let code = Code::with_standard(code_str, VHDLStandard::VHDL2008);
=======
        let code_str = "view default";
        let code = Code::with_standard(code_str, VHDLStandard::VHDL1993);
>>>>>>> 1233700b
        let (tokens, _) = code.tokenize_result();
        assert_eq!(
            tokens
                .into_iter()
                .map(|tok| tok.unwrap().kind)
                .collect_vec(),
            vec![Identifier, Identifier]
        );

<<<<<<< HEAD
=======
        let code = Code::with_standard(code_str, VHDLStandard::VHDL2008);
        let (tokens, _) = code.tokenize_result();
        assert_eq!(
            tokens
                .into_iter()
                .map(|tok| tok.unwrap().kind)
                .collect_vec(),
            vec![Identifier, Default]
        );

>>>>>>> 1233700b
        let code = Code::with_standard(code_str, VHDLStandard::VHDL2019);
        let (tokens, _) = code.tokenize_result();
        assert_eq!(
            tokens
                .into_iter()
                .map(|tok| tok.unwrap().kind)
                .collect_vec(),
<<<<<<< HEAD
            vec![View, Identifier]
=======
            vec![View, Default]
>>>>>>> 1233700b
        );
    }
}<|MERGE_RESOLUTION|>--- conflicted
+++ resolved
@@ -568,11 +568,7 @@
     pub multi_line: bool,
 }
 
-<<<<<<< HEAD
-use crate::version::VHDLStandard;
-=======
 use crate::standard::VHDLStandard;
->>>>>>> 1233700b
 use std::convert::AsRef;
 use strum::IntoStaticStr;
 
@@ -1405,11 +1401,7 @@
         let attributes = version
             .builtin_attributes()
             .iter()
-<<<<<<< HEAD
-            .map(|attr| (symtab.insert_utf8(attr.to_static_str()), attr.clone()))
-=======
             .map(|attr| (symtab.insert_utf8(format!("{attr}").as_str()), attr.clone()))
->>>>>>> 1233700b
             .collect();
 
         Symbols {
@@ -2760,13 +2752,8 @@
 
     #[test]
     fn tokenize_different_versions() {
-<<<<<<< HEAD
-        let code_str = "view x";
-        let code = Code::with_standard(code_str, VHDLStandard::VHDL2008);
-=======
         let code_str = "view default";
         let code = Code::with_standard(code_str, VHDLStandard::VHDL1993);
->>>>>>> 1233700b
         let (tokens, _) = code.tokenize_result();
         assert_eq!(
             tokens
@@ -2776,8 +2763,6 @@
             vec![Identifier, Identifier]
         );
 
-<<<<<<< HEAD
-=======
         let code = Code::with_standard(code_str, VHDLStandard::VHDL2008);
         let (tokens, _) = code.tokenize_result();
         assert_eq!(
@@ -2788,7 +2773,6 @@
             vec![Identifier, Default]
         );
 
->>>>>>> 1233700b
         let code = Code::with_standard(code_str, VHDLStandard::VHDL2019);
         let (tokens, _) = code.tokenize_result();
         assert_eq!(
@@ -2796,11 +2780,7 @@
                 .into_iter()
                 .map(|tok| tok.unwrap().kind)
                 .collect_vec(),
-<<<<<<< HEAD
-            vec![View, Identifier]
-=======
             vec![View, Default]
->>>>>>> 1233700b
         );
     }
 }