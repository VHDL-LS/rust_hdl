// This Source Code Form is subject to the terms of the Mozilla Public
// License, v. 2.0. If a copy of the MPL was not distributed with this file,
// You can obtain one at http://mozilla.org/MPL/2.0/.
//
// Copyright (c) 2019, Olof Kraigher olof.kraigher@gmail.com

use super::*;
use crate::analysis::names::ResolvedName;
use crate::ast::*;
use crate::data::error_codes::ErrorCode;
use crate::data::*;
use crate::named_entity::*;
use crate::HasTokenSpan;
use analyze::*;

impl<'a> AnalyzeContext<'a> {
    pub fn analyze_primary_unit(
        &self,
        unit: &mut AnyPrimaryUnit,
        diagnostics: &mut dyn DiagnosticHandler,
    ) -> FatalResult {
        match unit {
            AnyPrimaryUnit::Entity(unit) => self.analyze_entity(unit, diagnostics),
            AnyPrimaryUnit::Configuration(unit) => self.analyze_configuration(unit, diagnostics),
            AnyPrimaryUnit::Package(unit) => self.analyze_package(unit, diagnostics),
            AnyPrimaryUnit::PackageInstance(unit) => {
                self.analyze_package_instance(unit, diagnostics)
            }
            AnyPrimaryUnit::Context(unit) => self.analyze_context(unit, diagnostics),
        }
    }

    pub fn analyze_secondary_unit(
        &self,
        unit: &mut AnySecondaryUnit,
        diagnostics: &mut dyn DiagnosticHandler,
    ) -> FatalResult {
        match unit {
            AnySecondaryUnit::Architecture(unit) => self.analyze_architecture(unit, diagnostics),
            AnySecondaryUnit::PackageBody(unit) => self.analyze_package_body(unit, diagnostics),
        }
    }

    fn analyze_entity(
        &self,
        unit: &mut EntityDeclaration,
        diagnostics: &mut dyn DiagnosticHandler,
    ) -> FatalResult {
        // Pre-define entity and overwrite it later
        let ent = self.arena.explicit(
            unit.name().clone(),
            self.work_library(),
            AnyEntKind::Design(Design::Entity(Visibility::default(), Region::default())),
            Some(unit.pos()),
            Some(unit.span()),
        );

        unit.ident.decl.set(ent.id());
        let root_scope = Scope::default();
        self.add_implicit_context_clause(&root_scope)?;
        self.analyze_context_clause(&root_scope, &mut unit.context_clause, diagnostics)?;

        root_scope.add(ent, diagnostics);
        let primary_scope = root_scope.nested();

        if let Some(ref mut list) = unit.generic_clause {
            self.analyze_interface_list(&primary_scope, ent, list, diagnostics)?;
        }
        if let Some(ref mut list) = unit.port_clause {
            self.analyze_interface_list(&primary_scope, ent, list, diagnostics)?;
        }
        self.define_labels_for_concurrent_part(
            &primary_scope,
            ent,
            &mut unit.statements,
            diagnostics,
        )?;
        self.analyze_declarative_part(&primary_scope, ent, &mut unit.decl, diagnostics)?;
        self.analyze_concurrent_part(&primary_scope, ent, &mut unit.statements, diagnostics)?;

        let region = primary_scope.into_region();
        let visibility = root_scope.into_visibility();

        let kind = AnyEntKind::Design(Design::Entity(visibility, region));
        unsafe { ent.set_kind(kind) }

        Ok(())
    }

    fn analyze_configuration(
        &self,
        unit: &mut ConfigurationDeclaration,
        diagnostics: &mut dyn DiagnosticHandler,
    ) -> FatalResult {
        let src_span = unit.span();
        let root_region = Scope::default();
        self.add_implicit_context_clause(&root_region)?;
        self.analyze_context_clause(&root_region, &mut unit.context_clause, diagnostics)?;

        if let Some(named_entity) =
            as_fatal(self.lookup_entity_for_configuration(&root_region, unit, diagnostics))?
        {
            if let Some(primary_pos) = named_entity.decl_pos() {
                let secondary_pos = unit.pos();
                if primary_pos.source == secondary_pos.source
                    && primary_pos.start() > secondary_pos.start()
                {
                    diagnostics.push(Diagnostic::error(
                        secondary_pos,
                        capitalize(&format!(
                            "{} declared before {}",
                            self.current_unit_id().describe(),
                            named_entity.describe()
                        )),
                        ErrorCode::DeclaredBefore,
                    ));
                }
            }
        };

        self.arena.define(
            &mut unit.ident,
            self.work_library(),
            AnyEntKind::Design(Design::Configuration),
            Some(src_span),
        );

        Ok(())
    }

    fn analyze_package(
        &self,
        unit: &mut PackageDeclaration,
        diagnostics: &mut dyn DiagnosticHandler,
    ) -> FatalResult {
        let ent = self.arena.explicit(
            unit.name().clone(),
            self.work_library(),
            AnyEntKind::Design(Design::Package(Visibility::default(), Region::default())),
            Some(unit.pos()),
            Some(unit.span()),
        );

        unit.ident.decl.set(ent.id());

        let root_scope = Scope::default();
        self.add_implicit_context_clause(&root_scope)?;
        self.analyze_context_clause(&root_scope, &mut unit.context_clause, diagnostics)?;

        root_scope.add(ent, diagnostics);
        let scope = root_scope.nested().in_package_declaration();

        if let Some(ref mut list) = unit.generic_clause {
            self.analyze_interface_list(&scope, ent, list, diagnostics)?;
        }
        self.analyze_declarative_part(&scope, ent, &mut unit.decl, diagnostics)?;

        if !self.has_package_body() {
            scope.close(diagnostics);
        }

        let region = scope.into_region();
        let visibility = root_scope.into_visibility();

        let kind = if unit.generic_clause.is_some() {
            AnyEntKind::Design(Design::UninstPackage(visibility, region))
        } else {
            AnyEntKind::Design(Design::Package(visibility, region))
        };

        unsafe {
            ent.set_kind(kind);
        }

        Ok(())
    }

    fn analyze_package_instance(
        &self,
        unit: &mut PackageInstantiation,
        diagnostics: &mut dyn DiagnosticHandler,
    ) -> FatalResult {
        let ent = self.arena.explicit(
            unit.name().clone(),
            self.work_library(),
            AnyEntKind::Design(Design::PackageInstance(Region::default())),
            Some(unit.pos()),
            Some(unit.span()),
        );

        unit.ident.decl.set(ent.id());
        let root_scope = Scope::default();
        self.add_implicit_context_clause(&root_scope)?;

        self.analyze_context_clause(&root_scope, &mut unit.context_clause, diagnostics)?;

        if let Some(pkg_region) =
            as_fatal(self.generic_package_instance(&root_scope, ent, unit, diagnostics))?
        {
            let kind = AnyEntKind::Design(Design::PackageInstance(pkg_region));

            unsafe {
                ent.set_kind(kind);
            }
        }

        Ok(())
    }

    fn analyze_context(
        &self,
        unit: &mut ContextDeclaration,
        diagnostics: &mut dyn DiagnosticHandler,
    ) -> FatalResult {
        let root_scope = Scope::default();
        self.add_implicit_context_clause(&root_scope)?;
        let scope = root_scope.nested();
        let src_span = unit.span();
        self.analyze_context_clause(&scope, &mut unit.items, diagnostics)?;

        self.arena.define(
            &mut unit.ident,
            self.work_library(),
            AnyEntKind::Design(Design::Context(scope.into_region())),
            Some(src_span),
        );

        Ok(())
    }

    fn analyze_architecture(
        &self,
        unit: &mut ArchitectureBody,
        diagnostics: &mut dyn DiagnosticHandler,
    ) -> FatalResult {
        let src_span = unit.span();
        let Some(primary) = as_fatal(self.lookup_in_library(
            diagnostics,
            self.work_library_name(),
            &unit.entity_name.item.pos,
            &Designator::Identifier(unit.entity_name.item.item.clone()),
        ))?
        else {
            return Ok(());
        };
        unit.entity_name.set_unique_reference(primary.into());
        self.check_secondary_before_primary(&primary, unit.pos(), diagnostics);

        let (visibility, region) =
            if let Design::Entity(ref visibility, ref region) = primary.kind() {
                (visibility, region)
            } else {
                let mut diagnostic =
                    Diagnostic::error(unit.pos(), "Expected an entity", ErrorCode::MismatchedKinds);

                if let Some(pos) = primary.decl_pos() {
                    diagnostic.add_related(pos, format!("Found {}", primary.describe()))
                }

                return Ok(());
            };

        let root_scope = Scope::new(Region::with_visibility(visibility.clone()));
        self.analyze_context_clause(&root_scope, &mut unit.context_clause, diagnostics)?;

        let arch = self.arena.define(
            &mut unit.ident,
            primary.into(),
            AnyEntKind::Design(Design::Architecture(primary)),
            Some(src_span),
        );

        root_scope.add(arch, diagnostics);

        let scope = Scope::extend(region, Some(&root_scope));

        // Entity name is visible
        scope.make_potentially_visible(primary.decl_pos(), primary.into());

        self.define_labels_for_concurrent_part(&scope, arch, &mut unit.statements, diagnostics)?;
        self.analyze_declarative_part(&scope, arch, &mut unit.decl, diagnostics)?;
        self.analyze_concurrent_part(&scope, arch, &mut unit.statements, diagnostics)?;
        scope.close(diagnostics);
        Ok(())
    }

    fn analyze_package_body(
        &self,
        unit: &mut PackageBody,
        diagnostics: &mut dyn DiagnosticHandler,
    ) -> FatalResult {
        let Some(primary) = as_fatal(self.lookup_in_library(
            diagnostics,
            self.work_library_name(),
            &unit.ident.tree.pos,
            &Designator::Identifier(unit.ident.tree.item.clone()),
        ))?
        else {
            return Ok(());
        };

        let (visibility, region) = match primary.kind() {
            Design::Package(ref visibility, ref region)
            | Design::UninstPackage(ref visibility, ref region) => (visibility, region),
            _ => {
                let mut diagnostic =
                    Diagnostic::error(unit.pos(), "Expected a package", ErrorCode::MismatchedKinds);

                if let Some(pos) = primary.decl_pos() {
                    diagnostic.add_related(pos, format!("Found {}", primary.describe()))
                }

                return Ok(());
            }
        };

        let body = self.arena.alloc(
            unit.ident.name().clone().into(),
            Some(self.work_library()),
            Related::DeclaredBy(primary.into()),
            AnyEntKind::Design(Design::PackageBody),
            Some(unit.ident.tree.pos.clone()),
            Some(unit.span()),
        );
        unit.ident.decl.set(body.id());

        self.check_secondary_before_primary(&primary, unit.pos(), diagnostics);

        // @TODO make pattern of primary/secondary extension
        let root_scope = Scope::new(Region::with_visibility(visibility.clone()));

        self.analyze_context_clause(&root_scope, &mut unit.context_clause, diagnostics)?;

        let scope = Scope::extend(region, Some(&root_scope));

        // Package name is visible
        scope.make_potentially_visible(primary.decl_pos(), primary.into());

        self.analyze_declarative_part(&scope, body, &mut unit.decl, diagnostics)?;
        scope.close(diagnostics);
        Ok(())
    }

    fn check_secondary_before_primary(
        &self,
        primary: &DesignEnt,
        secondary_pos: &SrcPos,
        diagnostics: &mut dyn DiagnosticHandler,
    ) {
        if let Some(primary_pos) = primary.decl_pos() {
            if primary_pos.source == secondary_pos.source
                && primary_pos.start() > secondary_pos.start()
            {
                diagnostics.push(Diagnostic::error(
                    secondary_pos,
                    format!(
                        "{} declared before {}",
                        capitalize(&self.current_unit_id().describe()),
                        primary.describe(),
                    ),
                    ErrorCode::DeclaredBefore,
                ));
            }
        }
    }

    fn lookup_entity_for_configuration(
        &self,
        scope: &Scope<'a>,
        config: &mut ConfigurationDeclaration,
        diagnostics: &mut dyn DiagnosticHandler,
    ) -> EvalResult<DesignEnt> {
        let ent_name = &mut config.entity_name;

        match ent_name.item {
            // Entities are implicitly defined for configurations
            // configuration cfg of ent
            Name::Designator(ref mut designator) => Ok(self
                .lookup_in_library(
                    diagnostics,
                    self.work_library_name(),
                    &ent_name.pos,
                    &designator.item,
                )
                .map(|design| {
                    designator.reference.set_unique_reference(design.into());
                    design
                })?),

            // configuration cfg of lib.ent
            Name::Selected(ref mut prefix, ref mut designator) => {
                let name = self.name_resolve(scope, &prefix.pos, &mut prefix.item, diagnostics)?;
                match name {
                    ResolvedName::Library(ref library_name) => {
                        if library_name != self.work_library_name() {
                            diagnostics.error(
                                &prefix.pos,
                                format!("Configuration must be within the same library '{}' as the corresponding entity", self.work_library_name()), ErrorCode::ConfigNotInSameLibrary);
                            Err(EvalError::Unknown)
                        } else {
                            let primary_ent = self.lookup_in_library(
                                diagnostics,
                                library_name,
                                &designator.pos,
                                &designator.item.item,
                            )?;
                            designator
                                .item
                                .reference
                                .set_unique_reference(primary_ent.into());
                            match primary_ent.kind() {
                                Design::Entity(..) => Ok(primary_ent),
                                _ => {
                                    diagnostics.error(
                                        designator,
                                        format!(
                                            "{} does not denote an entity",
                                            primary_ent.describe()
                                        ),
                                        ErrorCode::MismatchedKinds,
                                    );
                                    Err(EvalError::Unknown)
                                }
                            }
                        }
                    }
                    other => {
                        diagnostics.push(other.kind_error(&prefix.pos, "library"));
                        Err(EvalError::Unknown)
                    }
                }
            }
            _ => {
                diagnostics.error(
                    &ent_name,
                    "Expected selected name",
                    ErrorCode::MismatchedKinds,
                );
                Err(EvalError::Unknown)
            }
        }
    }

    fn resolve_context_item_prefix(
        &self,
        diagnostics: &mut dyn DiagnosticHandler,
        scope: &Scope<'a>,
        prefix: &mut WithPos<Name>,
<<<<<<< HEAD
    ) -> AnalysisResult<EntRef<'a>> {
        match self.resolve_context_item_name(scope, prefix)? {
            UsedNames::Single(visible) => visible.into_non_overloaded().map_err(|_| {
                AnalysisError::not_fatal_error(
                    &prefix,
                    "Invalid prefix of a selected name",
                    ErrorCode::MismatchedKinds,
                )
            }),
            UsedNames::AllWithin(..) => Err(AnalysisError::not_fatal_error(
                &prefix,
                "'.all' may not be the prefix of a selected name",
                ErrorCode::MismatchedKinds,
            )),
=======
    ) -> EvalResult<EntRef<'a>> {
        match self.resolve_context_item_name(diagnostics, scope, prefix)? {
            UsedNames::Single(visible) => match visible.into_non_overloaded() {
                Ok(ent_ref) => Ok(ent_ref),
                Err(_) => {
                    bail!(
                        diagnostics,
                        Diagnostic::error(&prefix, "Invalid prefix of a selected name")
                    );
                }
            },
            UsedNames::AllWithin(..) => {
                bail!(
                    diagnostics,
                    Diagnostic::error(&prefix, "'.all' may not be the prefix of a selected name",)
                );
            }
>>>>>>> 28d2e8b1
        }
    }

    fn resolve_context_item_name(
        &self,
        diagnostics: &mut dyn DiagnosticHandler,
        scope: &Scope<'a>,
        name: &mut WithPos<Name>,
    ) -> EvalResult<UsedNames<'a>> {
        match &mut name.item {
            Name::Selected(ref mut prefix, ref mut suffix) => {
                let prefix_ent = self.resolve_context_item_prefix(diagnostics, scope, prefix)?;

                let visible = self.lookup_selected(diagnostics, &prefix.pos, prefix_ent, suffix)?;
                suffix.set_reference(&visible);
                Ok(UsedNames::Single(visible))
            }

            Name::SelectedAll(prefix) => {
                let prefix_ent = self.resolve_context_item_prefix(diagnostics, scope, prefix)?;
                Ok(UsedNames::AllWithin(prefix.pos.clone(), prefix_ent))
            }
            Name::Designator(designator) => {
                let visible = scope
                    .lookup(&name.pos, designator.designator())
                    .into_eval_result(diagnostics)?;
                designator.set_reference(&visible);
                Ok(UsedNames::Single(visible))
            }

            Name::Slice(..)
            | Name::Attribute(..)
            | Name::CallOrIndexed(..)
<<<<<<< HEAD
            | Name::External(..) => Err(AnalysisError::not_fatal_error(
                &name.pos,
                "Invalid selected name",
                ErrorCode::MismatchedKinds,
            )),
=======
            | Name::External(..) => {
                bail!(
                    diagnostics,
                    Diagnostic::error(&name.pos, "Invalid selected name",)
                );
            }
>>>>>>> 28d2e8b1
        }
    }

    pub(crate) fn analyze_context_clause(
        &self,
        scope: &Scope<'a>,
        context_clause: &mut [ContextItem],
        diagnostics: &mut dyn DiagnosticHandler,
    ) -> FatalResult {
        for context_item in context_clause.iter_mut() {
            match context_item {
                ContextItem::Library(LibraryClause {
                    ref mut name_list, ..
                }) => {
                    for library_name in name_list.items.iter_mut() {
                        if self.work_sym == library_name.item.item {
                            library_name.set_unique_reference(self.work_library());
                            diagnostics.push(Diagnostic::hint(
                                &library_name.item,
                                "Library clause not necessary for current working library",
                                ErrorCode::UnnecessaryWorkLibrary,
                            ))
                        } else if let Some(library) = self.get_library(&library_name.item.item) {
                            library_name.set_unique_reference(library);
                            scope.make_potentially_visible(Some(&library_name.item.pos), library);
                        } else {
                            diagnostics.push(Diagnostic::error(
                                &library_name.item,
                                format!("No such library '{}'", library_name.item),
                                ErrorCode::Unresolved,
                            ));
                        }
                    }
                }
                ContextItem::Use(ref mut use_clause) => {
                    self.analyze_use_clause(scope, use_clause, diagnostics)?;
                }
                ContextItem::Context(ContextReference {
                    ref mut name_list, ..
                }) => {
                    for name in name_list.items.iter_mut() {
                        match name.item {
                            Name::Selected(..) => {}
                            _ => {
                                diagnostics.push(Diagnostic::error(
                                    &name.pos,
                                    "Context reference must be a selected name",
                                    ErrorCode::MismatchedKinds,
                                ));
                                continue;
                            }
                        }

                        let Some(context_item) =
                            as_fatal(self.resolve_context_item_name(diagnostics, scope, name))?
                        else {
                            continue;
                        };

                        match context_item {
                            UsedNames::Single(visible) => {
                                let ent = visible.first();
                                match ent.kind() {
                                    // OK
                                    AnyEntKind::Design(Design::Context(ref context_region)) => {
                                        scope.add_context_visibility(
                                            Some(&name.pos),
                                            context_region,
                                        );
                                    }
                                    _ => {
                                        if let Name::Selected(_, ref suffix) = name.item {
                                            diagnostics.push(Diagnostic::error(
                                                suffix,
                                                format!(
                                                    "{} does not denote a context declaration",
                                                    ent.describe()
                                                ),
                                                ErrorCode::MismatchedKinds,
                                            ));
                                        }
                                    }
                                }
                            }
                            UsedNames::AllWithin(..) => {
                                // Handled above
                            }
                        }
                    }
                }
            }
        }

        Ok(())
    }

    pub fn analyze_use_clause(
        &self,
        scope: &Scope<'a>,
        use_clause: &mut UseClause,
        diagnostics: &mut dyn DiagnosticHandler,
    ) -> FatalResult {
        for name in use_clause.name_list.items.iter_mut() {
            match name.item {
                Name::Selected(..) => {}
                Name::SelectedAll(..) => {}
                _ => {
                    diagnostics.push(Diagnostic::error(
                        &name.pos,
                        "Use clause must be a selected name",
                        ErrorCode::MismatchedKinds,
                    ));
                    continue;
                }
            }

            let Some(context_item) =
                as_fatal(self.resolve_context_item_name(diagnostics, scope, name))?
            else {
                continue;
            };
            match context_item {
                UsedNames::Single(visible) => {
                    visible.make_potentially_visible_in(Some(&name.pos), scope);
                }
                UsedNames::AllWithin(visibility_pos, named_entity) => match named_entity.kind() {
                    AnyEntKind::Library => {
                        let library_name = named_entity.designator().expect_identifier();
                        self.use_all_in_library(&name.pos, library_name, scope)?;
                    }
                    AnyEntKind::Design(design) => match design {
                        Design::UninstPackage(..) => {
                            diagnostics.push(Diagnostic::invalid_selected_name_prefix(
                                named_entity,
                                &visibility_pos,
                            ));
                        }
                        Design::Package(_, ref primary_region)
                        | Design::PackageInstance(ref primary_region)
                        | Design::InterfacePackageInstance(ref primary_region) => {
                            scope.make_all_potentially_visible(Some(&name.pos), primary_region);
                        }
<<<<<<< HEAD
                        AnyEntKind::Design(design) => match design {
                            Design::UninstPackage(..) => {
                                diagnostics.push(Diagnostic::invalid_selected_name_prefix(
                                    named_entity,
                                    &visibility_pos,
                                ));
                            }
                            Design::Package(_, ref primary_region)
                            | Design::PackageInstance(ref primary_region) => {
                                scope.make_all_potentially_visible(Some(&name.pos), primary_region);
                            }
                            _ => {
                                diagnostics.error(
                                    visibility_pos,
                                    "Invalid prefix for selected name",
                                    ErrorCode::MismatchedKinds,
                                );
                            }
                        },

=======
>>>>>>> 28d2e8b1
                        _ => {
                            diagnostics.error(
                                visibility_pos,
                                "Invalid prefix for selected name",
                                ErrorCode::MismatchedKinds,
                            );
                        }
                    },

                    _ => {
                        diagnostics.error(visibility_pos, "Invalid prefix for selected name");
                    }
                },
            }
        }

        Ok(())
    }

    /// Returns a reference to the uninstantiated package
    pub fn analyze_package_instance_name(
        &self,
        scope: &Scope<'a>,
        package_name: &mut WithPos<Name>,
        diagnostics: &mut dyn DiagnosticHandler,
    ) -> EvalResult<Region<'a>> {
        let name = self.name_resolve(
            scope,
            &package_name.pos,
            &mut package_name.item,
            diagnostics,
        )?;
        if let ResolvedName::Design(ref unit) = name {
            if let AnyEntKind::Design(Design::UninstPackage(_, package_region)) = &unit.kind {
                return Ok(package_region.clone());
            }
        }
        diagnostics.error(
            &package_name.pos,
            format!("'{package_name}' is not an uninstantiated generic package"),
            ErrorCode::MismatchedKinds,
        );
        Err(EvalError::Unknown)
    }
}

pub enum UsedNames<'a> {
    /// A single name was used selected
    Single(NamedEntities<'a>),
    /// All names within was selected
    /// @TODO add pos for where declaration was made visible into VisibleDeclaration
    AllWithin(SrcPos, EntRef<'a>),
}<|MERGE_RESOLUTION|>--- conflicted
+++ resolved
@@ -446,22 +446,6 @@
         diagnostics: &mut dyn DiagnosticHandler,
         scope: &Scope<'a>,
         prefix: &mut WithPos<Name>,
-<<<<<<< HEAD
-    ) -> AnalysisResult<EntRef<'a>> {
-        match self.resolve_context_item_name(scope, prefix)? {
-            UsedNames::Single(visible) => visible.into_non_overloaded().map_err(|_| {
-                AnalysisError::not_fatal_error(
-                    &prefix,
-                    "Invalid prefix of a selected name",
-                    ErrorCode::MismatchedKinds,
-                )
-            }),
-            UsedNames::AllWithin(..) => Err(AnalysisError::not_fatal_error(
-                &prefix,
-                "'.all' may not be the prefix of a selected name",
-                ErrorCode::MismatchedKinds,
-            )),
-=======
     ) -> EvalResult<EntRef<'a>> {
         match self.resolve_context_item_name(diagnostics, scope, prefix)? {
             UsedNames::Single(visible) => match visible.into_non_overloaded() {
@@ -469,17 +453,16 @@
                 Err(_) => {
                     bail!(
                         diagnostics,
-                        Diagnostic::error(&prefix, "Invalid prefix of a selected name")
+                        Diagnostic::error(&prefix, "Invalid prefix of a selected name", ErrorCode::MismatchedKinds)
                     );
                 }
             },
             UsedNames::AllWithin(..) => {
                 bail!(
                     diagnostics,
-                    Diagnostic::error(&prefix, "'.all' may not be the prefix of a selected name",)
+                    Diagnostic::error(&prefix, "'.all' may not be the prefix of a selected name", ErrorCode::MismatchedKinds)
                 );
             }
->>>>>>> 28d2e8b1
         }
     }
 
@@ -513,20 +496,13 @@
             Name::Slice(..)
             | Name::Attribute(..)
             | Name::CallOrIndexed(..)
-<<<<<<< HEAD
-            | Name::External(..) => Err(AnalysisError::not_fatal_error(
-                &name.pos,
-                "Invalid selected name",
-                ErrorCode::MismatchedKinds,
-            )),
-=======
             | Name::External(..) => {
                 bail!(
                     diagnostics,
                     Diagnostic::error(&name.pos, "Invalid selected name",)
-                );
-            }
->>>>>>> 28d2e8b1
+                ErrorCode::MismatchedKinds,
+            );
+            }
         }
     }
 
@@ -669,40 +645,17 @@
                         | Design::InterfacePackageInstance(ref primary_region) => {
                             scope.make_all_potentially_visible(Some(&name.pos), primary_region);
                         }
-<<<<<<< HEAD
-                        AnyEntKind::Design(design) => match design {
-                            Design::UninstPackage(..) => {
-                                diagnostics.push(Diagnostic::invalid_selected_name_prefix(
-                                    named_entity,
-                                    &visibility_pos,
-                                ));
-                            }
-                            Design::Package(_, ref primary_region)
-                            | Design::PackageInstance(ref primary_region) => {
-                                scope.make_all_potentially_visible(Some(&name.pos), primary_region);
-                            }
-                            _ => {
-                                diagnostics.error(
+                        _ => {
+                            diagnostics.error(
                                     visibility_pos,
                                     "Invalid prefix for selected name",
                                     ErrorCode::MismatchedKinds,
                                 );
-                            }
-                        },
-
-=======
->>>>>>> 28d2e8b1
-                        _ => {
-                            diagnostics.error(
-                                visibility_pos,
-                                "Invalid prefix for selected name",
-                                ErrorCode::MismatchedKinds,
-                            );
                         }
                     },
 
                     _ => {
-                        diagnostics.error(visibility_pos, "Invalid prefix for selected name");
+                        diagnostics.error(visibility_pos, "Invalid prefix for selected name", ErrorCode::MismatchedKinds);
                     }
                 },
             }
