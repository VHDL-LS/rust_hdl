--- conflicted
+++ resolved
@@ -231,13 +231,9 @@
         unit: &mut ArchitectureBody,
         diagnostics: &mut dyn DiagnosticHandler,
     ) -> FatalResult {
-<<<<<<< HEAD
+        let src_span = unit.span();
         let Some(primary) = as_fatal(self.lookup_in_library(
             diagnostics,
-=======
-        let src_span = unit.span();
-        let primary = match self.lookup_in_library(
->>>>>>> d65dcd25
             self.work_library_name(),
             &unit.entity_name.item.pos,
             &Designator::Identifier(unit.entity_name.item.item.clone()),
