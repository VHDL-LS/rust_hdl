// This Source Code Form is subject to the terms of the Mozilla Public
// Lic// License, v. 2.0. If a copy of the MPL was not distributed with this file,
// This Source Code Form is subject to the terms of the Mozilla Public
// You can obtain one at http://mozilla.org/MPL/2.0/.
//
// Copyright (c) 2018, Olof Kraigher olof.kraigher@gmail.com

mod display;
mod util;

#[macro_use]
mod any_design_unit;

#[macro_use]
pub mod search;
<<<<<<< HEAD
mod ast_span;
=======
pub mod token_range;
>>>>>>> d014f6ae

pub(crate) use self::util::*;
use crate::ast::token_range::*;
pub(crate) use any_design_unit::*;

use crate::data::*;
use crate::named_entity::{EntityId, Reference};
use crate::syntax::{Token, TokenAccess, TokenId};
use crate::TokenSpan;

/// LRM 15.8 Bit string literals
#[derive(PartialEq, Eq, Copy, Clone, Debug)]
pub enum BaseSpecifier {
    B,
    O,
    X,
    UB,
    UO,
    UX,
    SB,
    SO,
    SX,
    D,
}

#[derive(PartialEq, Eq, Hash, Copy, Clone, Debug)]
pub enum Operator {
    And,
    Or,
    Nand,
    Nor,
    Xor,
    Xnor,
    Abs,
    Not,
    Minus,
    Plus,
    QueQue, // ?? conditional operator

    EQ,
    NE,
    LT,
    LTE,
    GT,
    GTE,
    QueEQ,
    QueNE,
    QueLT,
    QueLTE,
    QueGT,
    QueGTE,

    SLL,
    SRL,
    SLA,
    SRA,
    ROL,
    ROR,

    Concat,

    Times,
    Div,
    Mod,
    Rem,

    Pow,
}

/// LRM 8.6 Attribute names
#[derive(PartialEq, Debug, Clone)]
pub struct AttributeName {
    pub name: WithTokenSpan<Name>,
    pub signature: Option<WithTokenSpan<Signature>>,
    pub attr: WithToken<AttributeDesignator>,
    pub expr: Option<Box<WithTokenSpan<Expression>>>,
}

#[derive(PartialEq, Debug, Copy, Clone, Eq)]
pub enum TypeAttribute {
    Subtype,
    Element,
}

#[derive(PartialEq, Debug, Copy, Clone, Eq)]
pub enum RangeAttribute {
    Range,
    ReverseRange,
}

#[derive(PartialEq, Debug, Clone, Eq)]
pub enum AttributeDesignator {
    Type(TypeAttribute),
    Range(RangeAttribute),
    Ident(WithRef<Symbol>),
    Ascending,
    Left,
    Right,
    High,
    Low,
    Length,
    Image,
    Value,
    Pos,
    Val,
    Succ,
    Pred,
    LeftOf,
    RightOf,
    Signal(SignalAttribute),
    SimpleName,
    InstanceName,
    PathName,
    Converse,
}

#[derive(PartialEq, Debug, Copy, Clone, Eq)]
pub enum SignalAttribute {
    Delayed,
    Stable,
    Quiet,
    Transaction,
    Event,
    Active,
    LastEvent,
    LastActive,
    LastValue,
    Driving,
    DrivingValue,
}

/// LRM 8.7 External names
#[derive(PartialEq, Eq, Debug, Clone, Copy)]
pub enum ExternalObjectClass {
    Constant,
    Signal,
    Variable,
}

impl From<ExternalObjectClass> for ObjectClass {
    fn from(object: ExternalObjectClass) -> ObjectClass {
        match object {
            ExternalObjectClass::Constant => ObjectClass::Constant,
            ExternalObjectClass::Variable => ObjectClass::Variable,
            ExternalObjectClass::Signal => ObjectClass::Signal,
        }
    }
}

/// LRM 8.7 External names
#[derive(PartialEq, Debug, Clone)]
pub enum ExternalPath {
    Package(WithTokenSpan<Name>),
    Absolute(WithTokenSpan<Name>),

    // usize field indicates the number of up-levels ('^')
    Relative(WithTokenSpan<Name>, usize),
}

/// LRM 8.7 External names
#[derive(PartialEq, Debug, Clone)]
pub struct ExternalName {
    pub class: ExternalObjectClass,
    pub path: WithTokenSpan<ExternalPath>,
    pub subtype: SubtypeIndication,
}

/// LRM 8. Names
#[derive(PartialEq, Debug, Clone)]
pub enum Name {
    Designator(WithRef<Designator>),
    Selected(Box<WithTokenSpan<Name>>, WithToken<WithRef<Designator>>),
    SelectedAll(Box<WithTokenSpan<Name>>),
    Slice(Box<WithTokenSpan<Name>>, Box<DiscreteRange>),
    Attribute(Box<AttributeName>),
    CallOrIndexed(Box<CallOrIndexed>),
    External(Box<ExternalName>),
}

/// LRM 9.3.4 Function calls
#[derive(PartialEq, Debug, Clone)]
pub struct CallOrIndexed {
    pub name: WithTokenSpan<Name>,
    pub parameters: Vec<AssociationElement>,
}

/// LRM 9.3.3 Aggregates
#[derive(PartialEq, Debug, Clone)]
pub enum Choice {
    Expression(Expression),
    DiscreteRange(DiscreteRange),
    Others,
}

/// LRM 9.3.3 Aggregates
#[derive(PartialEq, Debug, Clone)]
pub enum ElementAssociation {
    Positional(WithTokenSpan<Expression>),
    Named(Vec<WithTokenSpan<Choice>>, WithTokenSpan<Expression>),
}

/// LRM 6.5.7 Association Lists
#[derive(PartialEq, Debug, Clone)]
pub enum ActualPart {
    Expression(Expression),
    Open,
}

/// LRM 6.5.7 Association Lists
#[derive(PartialEq, Debug, Clone)]
pub struct AssociationElement {
    pub formal: Option<WithTokenSpan<Name>>,
    pub actual: WithTokenSpan<ActualPart>,
}

/// LRM 15.5 Abstract literals
#[derive(PartialEq, Debug, Clone, Copy)]
pub enum AbstractLiteral {
    Integer(u64),
    Real(f64),
}

/// LRM 15.8 Bit string literals
#[derive(PartialEq, Eq, Debug, Clone)]
pub struct BitString {
    pub length: Option<u32>,
    pub base: BaseSpecifier,
    pub value: Latin1String,
}

#[derive(PartialEq, Debug, Clone)]
pub struct PhysicalLiteral {
    pub value: AbstractLiteral,
    pub unit: WithRef<Ident>,
}

/// LRM 9.3.2 Literals
#[derive(PartialEq, Debug, Clone)]
pub enum Literal {
    String(Latin1String),
    BitString(BitString),
    Character(u8),
    AbstractLiteral(AbstractLiteral),
    Physical(PhysicalLiteral),
    Null,
}

/// LRM 9.3.7 Allocators
#[derive(PartialEq, Debug, Clone)]
pub enum Allocator {
    Qualified(QualifiedExpression),
    Subtype(SubtypeIndication),
}

/// LRM 9.3.5 Qualified expressions
#[derive(PartialEq, Debug, Clone)]
pub struct QualifiedExpression {
    pub type_mark: WithTokenSpan<TypeMark>,
    pub expr: WithTokenSpan<Expression>,
}

/// LRM 9. Expressions
#[derive(PartialEq, Debug, Clone)]
pub enum Expression {
    Binary(
        WithToken<WithRef<Operator>>,
        Box<WithTokenSpan<Expression>>,
        Box<WithTokenSpan<Expression>>,
    ),
    Unary(WithToken<WithRef<Operator>>, Box<WithTokenSpan<Expression>>),

    /// LRM 9.3.3 Aggregates
    Aggregate(Vec<ElementAssociation>),

    /// LRM 9.3.5 Qualified expressions
    Qualified(Box<QualifiedExpression>),

    /// LRM 8 Names
    Name(Box<Name>),

    /// LRM 9.3.2 Literals
    Literal(Literal),

    /// LRM 9.3.7 Allocators
    New(Box<WithTokenSpan<Allocator>>),
}

/// An identifier together with the lexical source location it occurs in.
pub type Ident = WithToken<Symbol>;

#[derive(PartialEq, Eq, Debug, Clone, Copy)]
pub enum Direction {
    Ascending,
    Descending,
}

/// LRM discrete_range
/// discrete_range ::= discrete_subtype_indication | range
/// range ::=
///     range_attribute_name
///   | simple_expression direction simple_expression
#[derive(PartialEq, Debug, Clone)]
pub enum DiscreteRange {
    Discrete(WithTokenSpan<TypeMark>, Option<Range>),
    Range(Range),
}

#[derive(PartialEq, Debug, Clone)]
pub struct RangeConstraint {
    pub direction: Direction,
    pub left_expr: Box<WithTokenSpan<Expression>>,
    pub right_expr: Box<WithTokenSpan<Expression>>,
}

#[derive(PartialEq, Debug, Clone)]
pub enum Range {
    Range(RangeConstraint),
    Attribute(Box<AttributeName>),
}

/// LRM: record_element_constraint
#[derive(PartialEq, Debug, Clone)]
pub struct ElementConstraint {
    pub ident: Ident,
    pub constraint: Box<WithTokenSpan<SubtypeConstraint>>,
}

#[derive(PartialEq, Debug, Clone)]
pub enum SubtypeConstraint {
    Range(Range),
    /// Empty Vec means Open
    Array(
        Vec<DiscreteRange>,
        Option<Box<WithTokenSpan<SubtypeConstraint>>>,
    ),
    Record(Vec<ElementConstraint>),
}

/// LRM 6.3 Subtype declarations
#[derive(PartialEq, Debug, Clone)]
pub struct RecordElementResolution {
    pub ident: Ident,
    pub resolution: Box<ResolutionIndication>,
}

/// LRM 6.3 Subtype declarations
#[derive(PartialEq, Debug, Clone)]
pub enum ResolutionIndication {
    FunctionName(WithTokenSpan<Name>),
    ArrayElement(WithTokenSpan<Name>),
    Record(Vec<RecordElementResolution>),
    Unresolved,
}

#[derive(PartialEq, Debug, Clone)]
pub struct TypeMark {
    pub name: WithTokenSpan<Name>,
    pub attr: Option<TypeAttribute>,
}

/// LRM 6.3 Subtype declarations
#[derive(PartialEq, Debug, Clone)]
pub struct SubtypeIndication {
    pub resolution: ResolutionIndication,
    pub type_mark: WithTokenSpan<TypeMark>,
    pub constraint: Option<WithTokenSpan<SubtypeConstraint>>,
}

/// LRM 5.3 Array Types
#[derive(PartialEq, Debug, Clone)]
pub enum ArrayIndex {
    /// Unbounded
    /// {identifier} range <>
    IndexSubtypeDefintion(WithTokenSpan<TypeMark>),

    /// Constraint
    Discrete(DiscreteRange),
}

/// LRM 5.3.3 Record types
#[with_token_span]
#[derive(PartialEq, Debug, Clone)]
pub struct ElementDeclaration {
    pub ident: WithDecl<Ident>,
    pub subtype: SubtypeIndication,
}

/// LRM 5.6.2 Protected type declarations
#[derive(PartialEq, Debug, Clone)]
pub enum ProtectedTypeDeclarativeItem {
    Subprogram(SubprogramDeclaration),
}

#[derive(PartialEq, Eq, Hash, Debug, Clone)]
pub enum Designator {
    Identifier(Symbol),
    OperatorSymbol(Operator),
    Character(u8),
    Anonymous(usize),
}

/// An item which has a reference to a declaration
#[derive(PartialEq, Eq, Debug, Clone)]
pub struct WithRef<T> {
    pub item: T,
    pub reference: Reference,
}

impl<T> WithRef<T> {
    pub fn new(item: T) -> WithRef<T> {
        WithRef {
            item,
            reference: Reference::undefined(),
        }
    }
}

/// An item which declares a named entity
#[derive(PartialEq, Debug, Clone)]
pub struct WithDecl<T> {
    pub tree: T,
    pub decl: Reference,
}

impl<T> WithDecl<T> {
    pub fn new(tree: T) -> WithDecl<T> {
        WithDecl {
            tree,
            decl: Reference::undefined(),
        }
    }
}

impl<T> WithDecl<WithToken<T>> {
    pub fn pos<'a>(&'a self, ctx: &'a dyn TokenAccess) -> &SrcPos {
        self.tree.pos(ctx)
    }
}

impl<T> From<T> for WithDecl<T> {
    fn from(value: T) -> Self {
        WithDecl::new(value)
    }
}

impl<T: AsRef<SrcPos>> AsRef<SrcPos> for WithDecl<T> {
    fn as_ref(&self) -> &SrcPos {
        self.tree.as_ref()
    }
}

impl HasDesignator for WithToken<WithRef<Designator>> {
    fn designator(&self) -> &Designator {
        self.item.designator()
    }
}

/// LRM 6.6 Alias declarations
#[with_token_span]
#[derive(PartialEq, Debug, Clone)]
pub struct AliasDeclaration {
    pub designator: WithDecl<WithToken<Designator>>,
    pub subtype_indication: Option<SubtypeIndication>,
    pub name: WithTokenSpan<Name>,
    pub signature: Option<WithTokenSpan<Signature>>,
}

/// LRM 6.7 Attribute declarations
#[with_token_span]
#[derive(PartialEq, Debug, Clone)]
pub struct AttributeDeclaration {
    pub ident: WithDecl<Ident>,
    pub type_mark: WithTokenSpan<TypeMark>,
}

/// LRM 7.2 Attribute specification
#[derive(PartialEq, Debug, Clone)]
pub struct EntityTag {
    pub designator: WithToken<WithRef<Designator>>,
    pub signature: Option<WithTokenSpan<Signature>>,
}

/// LRM 7.2 Attribute specification
#[derive(PartialEq, Debug, Clone)]
pub enum EntityName {
    Name(EntityTag),
    All,
    Others,
}

/// LRM 7.2 Attribute specification
// @TODO there are more classes
#[derive(PartialEq, Eq, Debug, Clone, Copy)]
pub enum EntityClass {
    Entity,
    Architecture,
    Configuration,
    Procedure,
    Function,
    Package,
    Type,
    Subtype,
    Constant,
    Signal,
    Variable,
    Component,
    Label,
    Literal,
    Units,
    // Group
    File,
    // Property
    // Sequence
}

/// LRM 7.2 Attribute specification
#[with_token_span]
#[derive(PartialEq, Debug, Clone)]
pub struct AttributeSpecification {
    pub ident: WithRef<Ident>,
    pub entity_name: EntityName,
    pub entity_class: EntityClass,
    pub expr: WithTokenSpan<Expression>,
}

/// LRM 7.2 Attribute specification
#[derive(PartialEq, Debug, Clone, TokenSpan)]
pub enum Attribute {
    Specification(AttributeSpecification),
    Declaration(AttributeDeclaration),
}

/// LRM 5.6.2 Protected type declarations
#[derive(PartialEq, Debug, Clone)]
pub struct ProtectedTypeDeclaration {
    pub items: Vec<ProtectedTypeDeclarativeItem>,
}

/// LRM 5.6.3 Protected type bodies
#[derive(PartialEq, Debug, Clone)]
pub struct ProtectedTypeBody {
    pub decl: Vec<Declaration>,
}

/// LRM 5.4.2 Physical type declaration
#[derive(PartialEq, Debug, Clone)]
pub struct PhysicalTypeDeclaration {
    pub range: Range,
    pub primary_unit: WithDecl<Ident>,
    pub secondary_units: Vec<(WithDecl<Ident>, PhysicalLiteral)>,
}

/// LRM 5.2.2 Enumeration types
#[derive(PartialEq, Eq, Debug, Clone)]
pub enum EnumerationLiteral {
    Identifier(Symbol),
    Character(u8),
}

/// LRM 5 Types
#[derive(PartialEq, Debug, Clone)]
pub enum TypeDefinition {
    /// LRM 5.2 Scalar Types
    /// LRM 5.2.2 Enumeration types
    Enumeration(Vec<WithDecl<WithToken<EnumerationLiteral>>>),
    /// LRM 5.2.3 Integer types
    ///     5.2.5 Floating-point types
    Numeric(Range),
    /// LRM 5.2.4 Physical types
    Physical(PhysicalTypeDeclaration),
    // @TODO floating
    /// LRM 5.3 Composite Types
    /// LRM 5.3.2 Array types
    Array(Vec<ArrayIndex>, SubtypeIndication),
    /// LRM 5.3.3 Record types
    Record(Vec<ElementDeclaration>),
    /// LRM 5.4 Access types
    Access(SubtypeIndication),
    /// LRM 5.4.2 Incomplete type declarations
    Incomplete(Reference),
    /// LRM 5.5 File types
    File(WithTokenSpan<TypeMark>),
    /// LRM 5.6 Protected types
    Protected(ProtectedTypeDeclaration),
    ProtectedBody(ProtectedTypeBody),
    /// LRM 6.3 Subtype declarations
    Subtype(SubtypeIndication),
}

/// LRM 6.2 Type declarations
#[with_token_span]
#[derive(PartialEq, Debug, Clone)]
pub struct TypeDeclaration {
    pub ident: WithDecl<Ident>,
    pub def: TypeDefinition,
    pub end_ident_pos: Option<TokenId>,
}

/// LRM 6.4.2 Object Declarations
#[derive(PartialEq, Eq, Debug, Clone, Copy)]
pub enum ObjectClass {
    Signal,
    Constant,
    Variable,
    SharedVariable,
}

#[derive(PartialEq, Eq, Debug, Clone, Copy)]
pub enum InterfaceType {
    Port,
    Generic,
    Parameter,
}

#[with_token_span]
#[derive(PartialEq, Debug, Clone)]
pub struct ObjectDeclaration {
    pub class: ObjectClass,
    pub ident: WithDecl<Ident>,
    pub subtype_indication: SubtypeIndication,
    pub expression: Option<WithTokenSpan<Expression>>,
}

#[with_token_span]
#[derive(PartialEq, Debug, Clone)]
pub struct FileDeclaration {
    pub ident: WithDecl<Ident>,
    pub subtype_indication: SubtypeIndication,
    pub open_info: Option<WithTokenSpan<Expression>>,
    pub file_name: Option<WithTokenSpan<Expression>>,
}

#[derive(PartialEq, Eq, Debug, Clone)]
pub enum SubprogramDesignator {
    Identifier(Symbol),
    OperatorSymbol(Operator),
}

/// LRM 4.2 Subprogram declaration
#[with_token_span]
#[derive(PartialEq, Debug, Clone)]
pub struct ProcedureSpecification {
    pub designator: WithDecl<WithToken<SubprogramDesignator>>,
    pub header: Option<SubprogramHeader>,
    // The `parameter` token, if such a token exists
    pub param_tok: Option<TokenId>,
    pub parameter_list: Vec<InterfaceDeclaration>,
}

/// LRM 4.2 Subprogram declaration
#[with_token_span]
#[derive(PartialEq, Debug, Clone)]
pub struct FunctionSpecification {
    pub pure: bool,
    pub designator: WithDecl<WithToken<SubprogramDesignator>>,
    pub header: Option<SubprogramHeader>,
    // The `parameter` token, if such a token exists
    pub param_tok: Option<TokenId>,
    pub parameter_list: Vec<InterfaceDeclaration>,
    pub return_type: WithTokenSpan<TypeMark>,
}

/// LRM 4.3 Subprogram bodies
#[with_token_span]
#[derive(PartialEq, Debug, Clone)]
pub struct SubprogramBody {
    pub specification: SubprogramSpecification,
    pub declarations: Vec<Declaration>,
    pub statements: Vec<LabeledSequentialStatement>,
    pub end_ident_pos: Option<TokenId>,
}

/// LRM 4.2.1 Subprogram Header
/// Note that, as opposed to the standard, the header is not optional.
/// Instead, the element that contains the header (e.g., procedure specifications)
/// mark this element as optional.
#[derive(PartialEq, Debug, Clone)]
pub struct SubprogramHeader {
    pub generic_tok: TokenId,
    pub generic_list: Vec<InterfaceDeclaration>,
    pub map_aspect: Option<MapAspect>,
}

#[derive(PartialEq, Debug, Clone, Copy)]
pub enum SubprogramKind {
    Function,
    Procedure,
}

/// LRM 4.4 Subprogram Instantiation Statement
#[with_token_span]
#[derive(PartialEq, Debug, Clone)]
pub struct SubprogramInstantiation {
    pub kind: SubprogramKind,
    pub ident: WithDecl<Ident>,
    pub subprogram_name: WithTokenSpan<Name>,
    pub signature: Option<WithTokenSpan<Signature>>,
    pub generic_map: Option<MapAspect>,
}

/// LRM 4.5.3 Signatures
#[derive(PartialEq, Debug, Clone)]
pub enum Signature {
    Function(Vec<WithTokenSpan<TypeMark>>, WithTokenSpan<TypeMark>),
    Procedure(Vec<WithTokenSpan<TypeMark>>),
}

#[derive(PartialEq, Debug, Clone, TokenSpan)]
pub enum SubprogramSpecification {
    Procedure(ProcedureSpecification),
    Function(FunctionSpecification),
}

/// LRM 4.2 Subprogram declarations
#[with_token_span]
#[derive(PartialEq, Debug, Clone)]
pub struct SubprogramDeclaration {
    pub specification: SubprogramSpecification,
}

#[with_token_span]
#[derive(PartialEq, Debug, Clone)]
pub struct InterfaceFileDeclaration {
    pub ident: WithDecl<Ident>,
    pub subtype_indication: SubtypeIndication,
}

/// LRM 6.5.2 Interface object declarations
#[with_token_span]
#[derive(PartialEq, Debug, Clone)]
pub struct InterfaceObjectDeclaration {
    pub list_type: InterfaceType,
    pub ident: WithDecl<Ident>,
    pub mode: ModeIndication,
}

#[derive(PartialEq, Debug, Clone)]
pub enum ModeIndication {
    Simple(SimpleModeIndication),
    View(ModeViewIndication),
}

#[derive(PartialEq, Debug, Clone)]
pub struct SimpleModeIndication {
    pub mode: Option<Mode>,
    pub class: ObjectClass,
    pub subtype_indication: SubtypeIndication,
    pub bus: bool,
    pub expression: Option<WithTokenSpan<Expression>>,
}

#[derive(PartialEq, Debug, Clone, Copy)]
pub enum ModeViewIndicationKind {
    Array,
    Record,
}

#[derive(PartialEq, Debug, Clone)]
pub struct ModeViewIndication {
    pub kind: ModeViewIndicationKind,
    pub name: WithTokenSpan<Name>,
    pub subtype_indication: Option<SubtypeIndication>,
}

/// LRM 6.5.5 Interface package declaration
#[derive(PartialEq, Debug, Clone)]
pub enum InterfacePackageGenericMapAspect {
    Map(SeparatedList<AssociationElement>),
    Box,
    Default,
}

/// LRM 6.5.5 Interface package declaration
#[with_token_span]
#[derive(PartialEq, Debug, Clone)]
pub struct InterfacePackageDeclaration {
    pub ident: WithDecl<Ident>,
    pub package_name: WithTokenSpan<Name>,
    pub generic_map: InterfacePackageGenericMapAspect,
}

#[derive(PartialEq, Debug, Clone)]
pub enum SubprogramDefault {
    Name(WithTokenSpan<Name>),
    Box,
}

#[with_token_span]
#[derive(PartialEq, Debug, Clone)]
pub struct InterfaceSubprogramDeclaration {
    pub specification: SubprogramSpecification,
    pub default: Option<SubprogramDefault>,
}

#[derive(PartialEq, Debug, Clone, TokenSpan)]
pub enum InterfaceDeclaration {
    Object(InterfaceObjectDeclaration),
    File(InterfaceFileDeclaration),
    Type(WithDecl<Ident>),
    /// LRM 6.5.4 Interface subprogram declarations
    Subprogram(InterfaceSubprogramDeclaration),
    /// LRM 6.5.5 Interface package declaration
    Package(InterfacePackageDeclaration),
}

#[derive(PartialEq, Eq, Debug, Clone, Copy, Default)]
pub enum Mode {
    #[default]
    In,
    Out,
    InOut,
    Buffer,
    Linkage,
}

#[derive(PartialEq, Debug, Clone)]
pub struct PortClause {
    pub port_list: Vec<InterfaceDeclaration>,
}

/// LRM 6.8 Component declarations
#[with_token_span]
#[derive(PartialEq, Debug, Clone)]
pub struct ComponentDeclaration {
    pub ident: WithDecl<Ident>,
    pub generic_list: Vec<InterfaceDeclaration>,
    pub port_list: Vec<InterfaceDeclaration>,
    pub end_ident_pos: Option<TokenId>,
}

#[derive(PartialEq, Debug, Clone, TokenSpan)]
pub enum Declaration {
    Object(ObjectDeclaration),
    File(FileDeclaration),
    Type(TypeDeclaration),
    Component(ComponentDeclaration),
    Attribute(Attribute),
    Alias(AliasDeclaration),
    SubprogramDeclaration(SubprogramDeclaration),
    SubprogramInstantiation(SubprogramInstantiation),
    SubprogramBody(SubprogramBody),
    Use(UseClause),
    Package(PackageInstantiation),
    Configuration(ConfigurationSpecification),
    View(ModeViewDeclaration),
}

/// LRM 10.2 Wait statement
#[with_token_span]
#[derive(PartialEq, Debug, Clone)]
pub struct WaitStatement {
    pub sensitivity_clause: Vec<WithTokenSpan<Name>>,
    pub condition_clause: Option<WithTokenSpan<Expression>>,
    pub timeout_clause: Option<WithTokenSpan<Expression>>,
}

/// LRM 10.3 Assertion statement
#[with_token_span]
#[derive(PartialEq, Debug, Clone)]
pub struct AssertStatement {
    pub condition: WithTokenSpan<Expression>,
    pub report: Option<WithTokenSpan<Expression>>,
    pub severity: Option<WithTokenSpan<Expression>>,
}

/// LRM 10.4 Report statement
#[with_token_span]
#[derive(PartialEq, Debug, Clone)]
pub struct ReportStatement {
    pub report: WithTokenSpan<Expression>,
    pub severity: Option<WithTokenSpan<Expression>>,
}

/// LRM 10.5 Signal assignment statement
#[derive(PartialEq, Debug, Clone)]
pub enum Target {
    Name(Name),
    Aggregate(Vec<ElementAssociation>),
}

/// LRM 10.5 Signal assignment statement
#[derive(PartialEq, Debug, Clone)]
pub struct WaveformElement {
    pub value: WithTokenSpan<Expression>,
    pub after: Option<WithTokenSpan<Expression>>,
}

/// LRM 10.5 Signal assignment statement
#[derive(PartialEq, Debug, Clone)]
pub enum Waveform {
    Elements(Vec<WaveformElement>),
    Unaffected,
}

/// LRM 10.5 Signal assignment statement
#[derive(PartialEq, Debug, Clone)]
pub enum DelayMechanism {
    Transport,
    Inertial {
        reject: Option<WithTokenSpan<Expression>>,
    },
}

/// LRM 10.5 Signal assignment statement
#[with_token_span]
#[derive(PartialEq, Debug, Clone)]
pub struct SignalAssignment {
    pub target: WithTokenSpan<Target>,
    pub delay_mechanism: Option<DelayMechanism>,
    pub rhs: AssignmentRightHand<Waveform>,
}

#[derive(PartialEq, Eq, Debug, Clone)]
pub enum ForceMode {
    In,
    Out,
}

#[with_token_span]
#[derive(PartialEq, Debug, Clone)]
pub struct SignalForceAssignment {
    pub target: WithTokenSpan<Target>,
    pub force_mode: Option<ForceMode>,
    pub rhs: AssignmentRightHand<WithTokenSpan<Expression>>,
}

#[with_token_span]
#[derive(PartialEq, Debug, Clone)]
pub struct SignalReleaseAssignment {
    pub target: WithTokenSpan<Target>,
    pub force_mode: Option<ForceMode>,
}

/// LRM 10.6 Variable assignment statement
#[with_token_span]
#[derive(PartialEq, Debug, Clone)]
pub struct VariableAssignment {
    pub target: WithTokenSpan<Target>,
    pub rhs: AssignmentRightHand<WithTokenSpan<Expression>>,
}

/// LRM 10.5 Signal assignment statement
/// LRM 10.6 Variable assignment statement
#[derive(PartialEq, Debug, Clone)]
pub enum AssignmentRightHand<T> {
    Simple(T),
    Conditional(Conditionals<T>),
    Selected(Selection<T>),
}

#[derive(PartialEq, Debug, Clone)]
pub struct Conditional<T> {
    pub condition: WithTokenSpan<Expression>,
    pub item: T,
}

#[derive(PartialEq, Debug, Clone)]
pub struct Conditionals<T> {
    pub conditionals: Vec<Conditional<T>>,
    pub else_item: Option<T>,
}

/// LRM 10.8 If statement
#[with_token_span]
#[derive(PartialEq, Debug, Clone)]
pub struct IfStatement {
    pub conds: Conditionals<Vec<LabeledSequentialStatement>>,
    pub end_label_pos: Option<SrcPos>,
}

#[derive(PartialEq, Debug, Clone)]
pub struct Alternative<T> {
    pub choices: Vec<WithTokenSpan<Choice>>,
    pub item: T,
}

#[derive(PartialEq, Debug, Clone)]
pub struct Selection<T> {
    pub expression: WithTokenSpan<Expression>,
    pub alternatives: Vec<Alternative<T>>,
}

/// LRM 10.9 Case statement
#[with_token_span]
#[derive(PartialEq, Debug, Clone)]
pub struct CaseStatement {
    pub is_matching: bool,
    pub expression: WithTokenSpan<Expression>,
    pub alternatives: Vec<Alternative<Vec<LabeledSequentialStatement>>>,
    pub end_label_pos: Option<SrcPos>,
}

/// LRM 10.10 Loop statement
#[derive(PartialEq, Debug, Clone)]
pub enum IterationScheme {
    While(WithTokenSpan<Expression>),
    For(WithDecl<Ident>, DiscreteRange),
}

/// LRM 10.10 Loop statement
#[with_token_span]
#[derive(PartialEq, Debug, Clone)]
pub struct LoopStatement {
    pub iteration_scheme: Option<IterationScheme>,
    pub statements: Vec<LabeledSequentialStatement>,
    pub end_label_pos: Option<SrcPos>,
}

/// LRM 10.11 Next statement
#[with_token_span]
#[derive(PartialEq, Debug, Clone)]
pub struct NextStatement {
    pub loop_label: Option<WithRef<Ident>>,
    pub condition: Option<WithTokenSpan<Expression>>,
}

/// LRM 10.12 Exit statement
#[with_token_span]
#[derive(PartialEq, Debug, Clone)]
pub struct ExitStatement {
    pub loop_label: Option<WithRef<Ident>>,
    pub condition: Option<WithTokenSpan<Expression>>,
}

/// LRM 10.13 Return statement
#[with_token_span]
#[derive(PartialEq, Debug, Clone)]
pub struct ReturnStatement {
    pub expression: Option<WithTokenSpan<Expression>>,
}

/// LRM 10. Sequential statements
#[derive(PartialEq, Debug, Clone, TokenSpan)]
pub enum SequentialStatement {
    Wait(WaitStatement),
    Assert(AssertStatement),
    Report(ReportStatement),
    VariableAssignment(VariableAssignment),
    SignalAssignment(SignalAssignment),
    SignalForceAssignment(SignalForceAssignment),
    SignalReleaseAssignment(SignalReleaseAssignment),
    ProcedureCall(WithTokenSpan<CallOrIndexed>),
    If(IfStatement),
    Case(CaseStatement),
    Loop(LoopStatement),
    Next(NextStatement),
    Exit(ExitStatement),
    Return(ReturnStatement),
    Null(TokenSpan),
}

/// LRM 10. Sequential statements
#[derive(PartialEq, Debug, Clone)]
pub struct LabeledSequentialStatement {
    pub label: WithDecl<Option<Ident>>,
    pub statement: WithTokenSpan<SequentialStatement>,
}

/// LRM 11.2 Block statement
#[with_token_span]
#[derive(PartialEq, Debug, Clone)]
pub struct BlockStatement {
    pub guard_condition: Option<WithTokenSpan<Expression>>,
    pub header: BlockHeader,
    pub decl: Vec<Declaration>,
    pub statements: Vec<LabeledConcurrentStatement>,
    pub end_label_pos: Option<SrcPos>,
}

/// LRM 11.2 Block statement
#[derive(PartialEq, Debug, Clone)]
pub struct BlockHeader {
    pub generic_clause: Option<Vec<InterfaceDeclaration>>,
    pub generic_map: Option<MapAspect>,
    pub port_clause: Option<Vec<InterfaceDeclaration>>,
    pub port_map: Option<MapAspect>,
}

#[derive(PartialEq, Debug, Clone)]
pub enum SensitivityList {
    Names(Vec<WithTokenSpan<Name>>),
    All,
}

/// LRM 11.3 Process statement
#[with_token_span]
#[derive(PartialEq, Debug, Clone)]
pub struct ProcessStatement {
    pub postponed: bool,
    pub sensitivity_list: Option<SensitivityList>,
    pub decl: Vec<Declaration>,
    pub statements: Vec<LabeledSequentialStatement>,
    pub end_label_pos: Option<SrcPos>,
}

/// LRM 11.4 Concurrent procedure call statements
#[derive(PartialEq, Debug, Clone)]
pub struct ConcurrentProcedureCall {
    pub postponed: bool,
    pub call: WithTokenSpan<CallOrIndexed>,
}

/// LRM 11.5 Concurrent assertion statements
#[derive(PartialEq, Debug, Clone)]
pub struct ConcurrentAssertStatement {
    pub postponed: bool,
    pub statement: AssertStatement,
}

/// 11.6 Concurrent signal assignment statements
#[derive(PartialEq, Debug, Clone)]
pub struct ConcurrentSignalAssignment {
    pub postponed: bool,
    pub guarded: bool,
    pub target: WithTokenSpan<Target>,
    pub delay_mechanism: Option<DelayMechanism>,
    pub rhs: AssignmentRightHand<Waveform>,
}

/// 11.7 Component instantiation statements
#[derive(PartialEq, Debug, Clone)]
pub enum InstantiatedUnit {
    Component(WithTokenSpan<Name>),
    Entity(WithTokenSpan<Name>, Option<WithRef<Ident>>),
    Configuration(WithTokenSpan<Name>),
}

impl InstantiatedUnit {
    /// Returns a reference to the unit that this instantiation declares
    pub fn entity_reference(&self) -> Option<EntityId> {
        match &self {
            InstantiatedUnit::Entity(name, _) => name.item.get_suffix_reference(),
            InstantiatedUnit::Configuration(name) => name.item.get_suffix_reference(),
            InstantiatedUnit::Component(name) => name.item.get_suffix_reference(),
        }
    }
}

#[derive(PartialEq, Debug, Clone)]
pub struct MapAspect {
    // `generic` or `map`
    pub start: TokenId,
    pub list: SeparatedList<AssociationElement>,
    pub closing_paren: TokenId,
}

impl MapAspect {
    /// Returns an iterator over the formal elements of this map
    pub fn formals(&self) -> impl Iterator<Item = Option<EntityId>> + '_ {
        self.list.formals()
    }

    /// Returns the span that this aspect encompasses
    pub fn span(&self, ctx: &dyn TokenAccess) -> SrcPos {
        ctx.get_span(self.start, self.closing_paren)
    }
}

/// 11.7 Component instantiation statements
#[with_token_span]
#[derive(PartialEq, Debug, Clone)]
pub struct InstantiationStatement {
    pub unit: InstantiatedUnit,
    pub generic_map: Option<MapAspect>,
    pub port_map: Option<MapAspect>,
}

impl InstantiationStatement {
    /// Returns the reference to the entity declaring this instance
    pub fn entity_reference(&self) -> Option<EntityId> {
        self.unit.entity_reference()
    }
}

/// 11.8 Generate statements
#[derive(PartialEq, Debug, Clone)]
pub struct GenerateBody {
    pub alternative_label: Option<WithDecl<Ident>>,
    pub decl: Option<Vec<Declaration>>,
    pub statements: Vec<LabeledConcurrentStatement>,
    pub end_label_pos: Option<SrcPos>,
}

/// 11.8 Generate statements
#[with_token_span]
#[derive(PartialEq, Debug, Clone)]
pub struct ForGenerateStatement {
    pub index_name: WithDecl<Ident>,
    pub discrete_range: DiscreteRange,
    pub body: GenerateBody,
    pub end_label_pos: Option<SrcPos>,
}

/// 11.8 Generate statements
#[with_token_span]
#[derive(PartialEq, Debug, Clone)]
pub struct IfGenerateStatement {
    pub conds: Conditionals<GenerateBody>,
    pub end_label_pos: Option<SrcPos>,
}

#[with_token_span]
#[derive(PartialEq, Debug, Clone)]
pub struct CaseGenerateStatement {
    pub sels: Selection<GenerateBody>,
    pub end_label_pos: Option<SrcPos>,
}

/// LRM 6.5.2 Interface Object Declarations - Mode view declarations
#[with_token_span]
#[derive(PartialEq, Debug, Clone)]
pub struct ModeViewDeclaration {
    pub ident: WithDecl<Ident>,
    pub typ: SubtypeIndication,
    pub elements: Vec<ModeViewElement>,
    pub end_ident_pos: Option<TokenId>,
}

#[with_token_span]
#[derive(PartialEq, Debug, Clone)]
pub struct ModeViewElement {
    pub names: IdentList,
    pub mode: ElementMode,
}

#[derive(PartialEq, Debug, Clone)]
pub enum ElementMode {
    Simple(WithToken<Mode>),
    Record(WithTokenSpan<Name>),
    Array(WithTokenSpan<Name>),
}

/// LRM 11. Concurrent statements
#[derive(PartialEq, Debug, Clone)]
pub enum ConcurrentStatement {
    ProcedureCall(ConcurrentProcedureCall),
    Block(BlockStatement),
    Process(ProcessStatement),
    Assert(ConcurrentAssertStatement),
    Assignment(ConcurrentSignalAssignment),
    Instance(InstantiationStatement),
    ForGenerate(ForGenerateStatement),
    IfGenerate(IfGenerateStatement),
    CaseGenerate(CaseGenerateStatement),
}

/// LRM 11. Concurrent statements
#[derive(PartialEq, Debug, Clone)]
pub struct LabeledConcurrentStatement {
    pub label: WithDecl<Option<Ident>>,
    pub statement: WithTokenSpan<ConcurrentStatement>,
}

/// LRM 13. Design units and their analysis
#[with_token_span]
#[derive(PartialEq, Debug, Clone)]
pub struct LibraryClause {
    pub name_list: IdentList,
}

/// Represents a token-separated list of some generic type `T`
#[derive(PartialEq, Debug, Clone)]
pub struct SeparatedList<T> {
    pub items: Vec<T>,
    pub tokens: Vec<TokenId>,
}

impl<T> Default for SeparatedList<T> {
    fn default() -> Self {
        SeparatedList {
            items: Vec::default(),
            tokens: Vec::default(),
        }
    }
}

impl SeparatedList<AssociationElement> {
    /// Returns an iterator over the formal elements of this list
    pub fn formals(&self) -> impl Iterator<Item = Option<EntityId>> + '_ {
        self.items.iter().filter_map(|el| match &el.formal {
            None => None,
            Some(name) => match &name.item {
                Name::Designator(desi) => Some(desi.reference.get()),
                _ => None,
            },
        })
    }
}

pub type IdentList = SeparatedList<WithRef<Ident>>;
pub type NameList = SeparatedList<WithTokenSpan<Name>>;

/// LRM 12.4. Use clauses
#[with_token_span]
#[derive(PartialEq, Debug, Clone)]
pub struct UseClause {
    pub name_list: NameList,
}

/// LRM 13.4 Context clauses
#[with_token_span]
#[derive(PartialEq, Debug, Clone)]
pub struct ContextReference {
    pub name_list: NameList,
}

/// LRM 13.4 Context clauses
#[derive(PartialEq, Debug, Clone, TokenSpan)]
pub enum ContextItem {
    Use(UseClause),
    Library(LibraryClause),
    Context(ContextReference),
}

/// LRM 13.4 Context clauses
#[with_token_span]
#[derive(PartialEq, Debug, Clone)]
pub struct ContextDeclaration {
    pub ident: WithDecl<Ident>,
    pub items: ContextClause,
    pub end_ident_pos: Option<TokenId>,
}

/// LRM 4.9 Package instantiation declaration
#[with_token_span]
#[derive(PartialEq, Debug, Clone)]
pub struct PackageInstantiation {
    pub context_clause: ContextClause,
    pub ident: WithDecl<Ident>,
    pub package_name: WithTokenSpan<Name>,
    pub generic_map: Option<MapAspect>,
}

/// LRM 7.3 Configuration specification
#[derive(PartialEq, Eq, Debug, Clone)]
pub enum InstantiationList {
    Labels(Vec<Ident>),
    Others,
    All,
}

/// LRM 7.3.2 Binding indication
#[derive(PartialEq, Debug, Clone)]
pub enum EntityAspect {
    Entity(WithTokenSpan<Name>, Option<Ident>),
    Configuration(WithTokenSpan<Name>),
    Open,
}

/// LRM 7.3.2 Binding indication
#[derive(PartialEq, Debug, Clone)]
pub struct BindingIndication {
    pub entity_aspect: Option<EntityAspect>,
    pub generic_map: Option<MapAspect>,
    pub port_map: Option<MapAspect>,
}

/// LRM 7.3 Configuration specification
#[derive(PartialEq, Debug, Clone)]
pub struct ComponentSpecification {
    pub instantiation_list: InstantiationList,
    pub component_name: WithTokenSpan<Name>,
}

/// LRM 7.3.4 Verification unit binding indication
#[derive(PartialEq, Debug, Clone)]
pub struct VUnitBindingIndication {
    pub vunit_list: Vec<WithTokenSpan<Name>>,
}

/// LRM 7.3 Configuration specification
#[with_token_span]
#[derive(PartialEq, Debug, Clone)]
pub struct ConfigurationSpecification {
    pub spec: ComponentSpecification,
    pub bind_ind: BindingIndication,
    pub vunit_bind_inds: Vec<VUnitBindingIndication>,
}

/// LRM 3.4 Configuration declarations
#[derive(PartialEq, Debug, Clone)]
pub enum ConfigurationDeclarativeItem {
    Use(UseClause),
    // @TODO attribute
    // @TODO group
}

/// LRM 3.4 Configuration declarations
#[derive(PartialEq, Debug, Clone)]
pub struct ComponentConfiguration {
    pub spec: ComponentSpecification,
    pub bind_ind: Option<BindingIndication>,
    pub vunit_bind_inds: Vec<VUnitBindingIndication>,
    pub block_config: Option<BlockConfiguration>,
}

/// LRM 3.4 Configuration declarations
#[derive(PartialEq, Debug, Clone)]
pub enum ConfigurationItem {
    Block(BlockConfiguration),
    Component(ComponentConfiguration),
}

/// LRM 3.4 Configuration declarations
#[derive(PartialEq, Debug, Clone)]
pub struct BlockConfiguration {
    pub block_spec: WithTokenSpan<Name>,
    pub use_clauses: Vec<UseClause>,
    pub items: Vec<ConfigurationItem>,
}

/// LRM 3.4 Configuration declarations
#[with_token_span]
#[derive(PartialEq, Debug, Clone)]
pub struct ConfigurationDeclaration {
    pub context_clause: ContextClause,
    pub ident: WithDecl<Ident>,
    pub entity_name: WithTokenSpan<Name>,
    pub decl: Vec<ConfigurationDeclarativeItem>,
    pub vunit_bind_inds: Vec<VUnitBindingIndication>,
    pub block_config: BlockConfiguration,
    pub end_ident_pos: Option<TokenId>,
}

/// LRM 3.2 Entity declarations
#[with_token_span]
#[derive(PartialEq, Debug, Clone)]
pub struct EntityDeclaration {
    pub context_clause: ContextClause,
    pub ident: WithDecl<Ident>,
    pub generic_clause: Option<Vec<InterfaceDeclaration>>,
    pub port_clause: Option<Vec<InterfaceDeclaration>>,
    pub decl: Vec<Declaration>,
    pub statements: Vec<LabeledConcurrentStatement>,
    pub end_ident_pos: Option<TokenId>,
}

/// LRM 3.3 Architecture bodies
#[with_token_span]
#[derive(PartialEq, Debug, Clone)]
pub struct ArchitectureBody {
    pub context_clause: ContextClause,
    pub ident: WithDecl<Ident>,
    pub entity_name: WithRef<Ident>,
    pub begin_token: TokenId,
    pub decl: Vec<Declaration>,
    pub statements: Vec<LabeledConcurrentStatement>,
    pub end_ident_pos: Option<TokenId>,
}

/// LRM 4.7 Package declarations
#[with_token_span]
#[derive(PartialEq, Debug, Clone)]
pub struct PackageDeclaration {
    pub context_clause: ContextClause,
    pub ident: WithDecl<Ident>,
    pub generic_clause: Option<Vec<InterfaceDeclaration>>,
    pub decl: Vec<Declaration>,
    pub end_ident_pos: Option<TokenId>,
}

/// LRM 4.8 Package bodies
#[with_token_span]
#[derive(PartialEq, Debug, Clone)]
pub struct PackageBody {
    pub context_clause: ContextClause,
    pub ident: WithDecl<Ident>,
    pub decl: Vec<Declaration>,
    pub end_ident_pos: Option<TokenId>,
}

/// LRM 13.1 Design units
#[derive(PartialEq, Debug, Clone, TokenSpan)]
pub enum AnyPrimaryUnit {
    /// LRM 3.2 Entity declaration
    Entity(EntityDeclaration),

    /// LRM 3.4 Configuration declarations
    Configuration(ConfigurationDeclaration),

    /// LRM 4.7 Package declarations
    Package(PackageDeclaration),

    /// LRM 4.9 Package instatiation declaration
    PackageInstance(PackageInstantiation),

    /// LRM 13.4 Context clauses
    Context(ContextDeclaration),
}

/// LRM 13.1 Design units
#[derive(PartialEq, Debug, Clone, TokenSpan)]
pub enum AnySecondaryUnit {
    /// LRM 3.3 Architecture bodies
    Architecture(ArchitectureBody),

    /// LRM 4.8 Package bodies
    PackageBody(PackageBody),
}

pub type ContextClause = Vec<ContextItem>;

/// LRM 13.1 Design units
#[derive(PartialEq, Debug, Clone, TokenSpan)]
pub enum AnyDesignUnit {
    Primary(AnyPrimaryUnit),
    Secondary(AnySecondaryUnit),
}

impl AnyDesignUnit {
    pub fn is_entity(&self) -> bool {
        matches!(self, AnyDesignUnit::Primary(AnyPrimaryUnit::Entity(_)))
    }
}

#[derive(PartialEq, Debug, Clone, Default)]
pub struct DesignFile {
    pub design_units: Vec<(Vec<Token>, AnyDesignUnit)>,
}<|MERGE_RESOLUTION|>--- conflicted
+++ resolved
@@ -13,11 +13,8 @@
 
 #[macro_use]
 pub mod search;
-<<<<<<< HEAD
+pub mod token_range;
 mod ast_span;
-=======
-pub mod token_range;
->>>>>>> d014f6ae
 
 pub(crate) use self::util::*;
 use crate::ast::token_range::*;
