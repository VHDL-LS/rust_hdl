// This Source Code Form is subject to the terms of the Mozilla Public
// License, v. 2.0. If a copy of the MPL was not distributed with this file,
// You can obtain one at http://mozilla.org/MPL/2.0/.
//
// Copyright (c) 2018, Olof Kraigher olof.kraigher@gmail.com

use lsp_types::*;

use fnv::FnvHashMap;
use std::collections::hash_map::Entry;
use std::collections::HashMap;
use vhdl_lang::ast::{Designator, ObjectClass};

use crate::rpc_channel::SharedRpcChannel;
use serde_json::Value;
use std::io;
use std::io::ErrorKind;
use std::path::{Path, PathBuf};
use vhdl_lang::{
    kind_str, AnyEntKind, Concurrent, Config, Design, Diagnostic, EntHierarchy, EntRef, EntityId,
    InterfaceEnt, Message, MessageHandler, Object, Overloaded, Project, Severity, SeverityMap,
    Source, SrcPos, Token, Type, VHDLStandard,
};

/// Defines how the language server handles files
/// that are not part of the `vhdl_ls.toml` project settings file.
#[derive(Default, Clone, Eq, PartialEq)]
pub enum NonProjectFileHandling {
    /// Ignore any non-project files
    Ignore,
    /// Add non-project files to an anonymous library and analyze them
    #[default]
    Analyze,
}

impl NonProjectFileHandling {
    pub fn from_string(value: &str) -> Option<NonProjectFileHandling> {
        use NonProjectFileHandling::*;
        Some(match value {
            "ignore" => Ignore,
            "analyze" => Analyze,
            _ => return None,
        })
    }
}

#[derive(Default, Clone)]
pub struct VHDLServerSettings {
    pub no_lint: bool,
    pub silent: bool,
    pub non_project_file_handling: NonProjectFileHandling,
}

pub struct VHDLServer {
    rpc: SharedRpcChannel,
    settings: VHDLServerSettings,
    // To have well defined unit tests that are not affected by environment
    use_external_config: bool,
    project: Project,
    files_with_notifications: FnvHashMap<Url, ()>,
    init_params: Option<InitializeParams>,
    config_file: Option<PathBuf>,
    severity_map: SeverityMap,
}

impl VHDLServer {
    pub fn new_settings(rpc: SharedRpcChannel, settings: VHDLServerSettings) -> VHDLServer {
        VHDLServer {
            rpc,
            settings,
            use_external_config: true,
            project: Project::new(VHDLStandard::default()),
            files_with_notifications: FnvHashMap::default(),
            init_params: None,
            config_file: None,
            severity_map: SeverityMap::default(),
        }
    }

    #[cfg(test)]
    fn new_external_config(rpc: SharedRpcChannel, use_external_config: bool) -> VHDLServer {
        VHDLServer {
            rpc,
            settings: Default::default(),
            use_external_config,
            project: Project::new(VHDLStandard::default()),
            files_with_notifications: FnvHashMap::default(),
            init_params: None,
            config_file: None,
            severity_map: SeverityMap::default(),
        }
    }

    /// Load the workspace root configuration file
    fn load_root_uri_config(&self) -> io::Result<Config> {
        let config_file = self.config_file.as_ref().ok_or_else(|| {
            io::Error::new(
                io::ErrorKind::Other,
                "Workspace root configuration file not set",
            )
        })?;
        let config = Config::read_file_path(config_file)?;

        // Log which file was loaded
        self.message(Message::log(format!(
            "Loaded workspace root configuration file: {}",
            config_file.to_str().unwrap()
        )));

        Ok(config)
    }

    /// Load the configuration or use a default configuration if unsuccessful
    /// Log info/error messages to the client
    fn load_config(&self) -> Config {
        let mut config = Config::default();

        if self.use_external_config {
            config.load_external_config(&mut self.message_filter());
        }

        match self.load_root_uri_config() {
            Ok(root_config) => {
                config.append(&root_config, &mut self.message_filter());
            }
            Err(ref err) => {
                if matches!(err.kind(), ErrorKind::NotFound) {
                    self.message(Message::error(format!(
                        "Library mapping is unknown due to missing vhdl_ls.toml config file in the workspace root path: {err}"
                    )));
                    self.message(Message::warning(
                        "Without library mapping semantic analysis might be incorrect",
                    ));
                } else {
                    self.message(Message::error(format!("Error loading vhdl_ls.toml: {err}")));
                }
            }
        };

        config
    }

    fn apply_initial_options(&mut self, options: &Value) {
        let Some(non_project_file_handling) = options.get("nonProjectFiles") else {
            return;
        };
        match non_project_file_handling {
            Value::String(handling) => match NonProjectFileHandling::from_string(handling) {
                None => self.message(Message::error(format!(
                    "Illegal setting {handling} for nonProjectFiles setting"
                ))),
                Some(handling) => self.settings.non_project_file_handling = handling,
            },
            _ => self.message(Message::error("nonProjectFiles must be a string")),
        }
    }

    pub fn initialize_request(&mut self, init_params: InitializeParams) -> InitializeResult {
        self.config_file = self.root_uri_config_file(&init_params);
        let config = self.load_config();
        self.severity_map = *config.severities();
        self.project = Project::from_config(config, &mut self.message_filter());
        self.project.enable_unused_declaration_detection();
        if let Some(options) = &init_params.initialization_options {
            self.apply_initial_options(options)
        }
        self.init_params = Some(init_params);
        let trigger_chars: Vec<String> = r".".chars().map(|ch| ch.to_string()).collect();

        let capabilities = ServerCapabilities {
            text_document_sync: Some(TextDocumentSyncCapability::Kind(
                TextDocumentSyncKind::INCREMENTAL,
            )),
            declaration_provider: Some(DeclarationCapability::Simple(true)),
            definition_provider: Some(OneOf::Left(true)),
            hover_provider: Some(HoverProviderCapability::Simple(true)),
            references_provider: Some(OneOf::Left(true)),
            implementation_provider: Some(ImplementationProviderCapability::Simple(true)),
            rename_provider: Some(OneOf::Right(RenameOptions {
                prepare_provider: Some(true),
                work_done_progress_options: Default::default(),
            })),
            workspace_symbol_provider: Some(OneOf::Left(true)),
            document_symbol_provider: Some(OneOf::Left(true)),
            completion_provider: Some(CompletionOptions {
                resolve_provider: Some(true),
                trigger_characters: Some(trigger_chars),
                completion_item: Some(CompletionOptionsCompletionItem {
                    label_details_support: Some(true),
                }),
                ..Default::default()
            }),
            ..Default::default()
        };

        InitializeResult {
            capabilities,
            server_info: None,
        }
    }

    /// Extract path of workspace root configuration file from InitializeParams
    fn root_uri_config_file(&self, params: &InitializeParams) -> Option<PathBuf> {
        #[allow(deprecated)]
        match params.root_uri.clone() {
            Some(root_uri) => root_uri
                .to_file_path()
                .map(|root_path| root_path.join("vhdl_ls.toml"))
                .map_err(|_| {
                    self.message(Message::error(format!(
                        "{} {} {:?} ",
                        "Cannot load workspace:",
                        "initializeParams.rootUri is not a valid file path:",
                        root_uri,
                    )))
                })
                .ok(),
            None => {
                self.message(Message::error(
                    "Cannot load workspace: Initialize request is missing rootUri parameter.",
                ));
                None
            }
        }
    }

    pub fn shutdown_server(&mut self) {
        self.init_params = None;
    }

    pub fn exit_notification(&mut self) {
        match self.init_params {
            Some(_) => ::std::process::exit(1),
            None => ::std::process::exit(0),
        }
    }

    /// Register capabilities on the client side:
    /// - watch workspace config file for changes
    fn register_capabilities(&mut self) {
        if self.client_supports_did_change_watched_files() {
            let register_options = DidChangeWatchedFilesRegistrationOptions {
                watchers: vec![FileSystemWatcher {
                    glob_pattern: GlobPattern::String("**/vhdl_ls.toml".to_owned()),
                    kind: None,
                }],
            };
            let params = RegistrationParams {
                registrations: vec![Registration {
                    id: "workspace/didChangeWatchedFiles".to_owned(),
                    method: "workspace/didChangeWatchedFiles".to_owned(),
                    register_options: serde_json::to_value(register_options).ok(),
                }],
            };
            self.rpc.send_request("client/registerCapability", params);
        }
    }

    pub fn initialized_notification(&mut self) {
        self.register_capabilities();
        self.publish_diagnostics();
    }

    pub fn text_document_did_change_notification(&mut self, params: &DidChangeTextDocumentParams) {
        let file_name = uri_to_file_name(&params.text_document.uri);
        if let Some(source) = self.project.get_source(&file_name) {
            for content_change in params.content_changes.iter() {
                let range = content_change.range.map(from_lsp_range);
                source.change(range.as_ref(), &content_change.text);
            }
            self.project.update_source(&source);
            self.publish_diagnostics();
        } else if self.settings.non_project_file_handling != NonProjectFileHandling::Ignore {
            self.message(Message::error(format!(
                "Changing file {} that is not part of the project",
                file_name.to_string_lossy()
            )));
        }
    }

    pub fn text_document_did_open_notification(&mut self, params: &DidOpenTextDocumentParams) {
        let TextDocumentItem { uri, text, .. } = &params.text_document;
        let file_name = uri_to_file_name(uri);
        if let Some(source) = self.project.get_source(&file_name) {
            source.change(None, text);
            self.project.update_source(&source);
            self.publish_diagnostics();
        } else {
            match self.settings.non_project_file_handling {
                NonProjectFileHandling::Ignore => {}
                NonProjectFileHandling::Analyze => {
                    self.message(Message::warning(format!(
                        "Opening file {} that is not part of the project",
                        file_name.to_string_lossy()
                    )));
                    self.project
                        .update_source(&Source::inline(&file_name, text));
                    self.publish_diagnostics();
                }
            }
        }
    }

    pub fn workspace_did_change_watched_files(&mut self, params: &DidChangeWatchedFilesParams) {
        if let Some(config_file) = &self.config_file {
            let config_file_has_changed = params
                .changes
                .iter()
                .any(|change| uri_to_file_name(&change.uri).as_path() == config_file);
            if config_file_has_changed {
                self.message(Message::log(
                    "Configuration file has changed, reloading project...",
                ));
                let config = self.load_config();
                self.severity_map = *config.severities();

                self.project
                    .update_config(config, &mut self.message_filter());
                self.publish_diagnostics();
            }
        }
    }

    fn completion_item_to_lsp_item(
        &self,
        item: vhdl_lang::CompletionItem,
    ) -> lsp_types::CompletionItem {
        match item {
            vhdl_lang::CompletionItem::Simple(ent) => entity_to_completion_item(ent),
            vhdl_lang::CompletionItem::Formal(ent) => {
                let mut item = entity_to_completion_item(ent);
                if self.client_supports_snippets() {
                    item.insert_text_format = Some(InsertTextFormat::SNIPPET);
                    item.insert_text = Some(format!("{} => $1,", item.insert_text.unwrap()));
                }
                item
            }
            vhdl_lang::CompletionItem::Overloaded(desi, count) => CompletionItem {
                label: desi.to_string(),
                detail: Some(format!("+{count} overloaded")),
                kind: match desi {
                    Designator::Identifier(_) => Some(CompletionItemKind::FUNCTION),
                    Designator::OperatorSymbol(_) => Some(CompletionItemKind::OPERATOR),
                    _ => None,
                },
                insert_text: Some(desi.to_string()),
                ..Default::default()
            },
            vhdl_lang::CompletionItem::Keyword(kind) => CompletionItem {
                label: kind_str(kind).to_string(),
                detail: Some(kind_str(kind).to_string()),
                insert_text: Some(kind_str(kind).to_string()),
                kind: Some(CompletionItemKind::KEYWORD),
                ..Default::default()
            },
            vhdl_lang::CompletionItem::EntityInstantiation(ent, architectures) => {
                let work_name = "work";

                let library_names = if let Some(lib_name) = ent.library_name() {
                    vec![work_name.to_string(), lib_name.name().to_string()]
                } else {
                    vec![work_name.to_string()]
                };
                let (region, is_component_instantiation) = match ent.kind() {
                    AnyEntKind::Design(Design::Entity(_, region)) => (region, false),
                    AnyEntKind::Component(region) => (region, true),
                    // should never happen but better return some value instead of crashing
                    _ => return entity_to_completion_item(ent),
                };
                let template = if self.client_supports_snippets() {
                    let mut line = if is_component_instantiation {
                        format!("${{1:{}_inst}}: {}", ent.designator, ent.designator)
                    } else {
                        format!(
                            "${{1:{}_inst}}: entity ${{2|{}|}}.{}",
                            ent.designator,
                            library_names.join(","),
                            ent.designator
                        )
                    };
                    if architectures.len() > 1 {
                        line.push_str("(${3|");
                        for (i, architecture) in architectures.iter().enumerate() {
                            line.push_str(&architecture.designator().to_string());
                            if i != architectures.len() - 1 {
                                line.push(',')
                            }
                        }
                        line.push_str("|})");
                    }
                    let (ports, generics) = region.ports_and_generics();
                    let mut idx = 4;
                    let mut interface_ent = |elements: Vec<InterfaceEnt>, purpose: &str| {
                        line += &*format!("\n {} map(\n", purpose);
                        for (i, generic) in elements.iter().enumerate() {
                            line += &*format!(
                                "    {} => ${{{}:{}}}",
                                generic.designator, idx, generic.designator
                            );
                            idx += 1;
                            if i != elements.len() - 1 {
                                line += ","
                            }
                            line += "\n";
                        }
                        line += ")";
                    };
                    if !generics.is_empty() {
                        interface_ent(generics, "generic");
                    }
                    if !ports.is_empty() {
                        interface_ent(ports, "port");
                    }
                    line += ";";
                    line
                } else {
                    format!("{}", ent.designator)
                };
                CompletionItem {
                    label: format!("{} instantiation", ent.designator),
                    insert_text: Some(template),
                    insert_text_format: Some(InsertTextFormat::SNIPPET),
                    kind: Some(CompletionItemKind::MODULE),
                    ..Default::default()
                }
            }
        }
    }

    /// Called when the client requests a completion.
    /// This function looks in the source code to find suitable options and then returns them
    pub fn request_completion(&mut self, params: &CompletionParams) -> CompletionList {
        let binding = uri_to_file_name(&params.text_document_position.text_document.uri);
        let file = binding.as_path();
        // 1) get source position, and source file
        let Some(source) = self.project.get_source(file) else {
            // Do not enable completions for files that are not part of the project
            return CompletionList {
                ..Default::default()
            };
        };
        let cursor = from_lsp_pos(params.text_document_position.position);
        // 2) Optimization chance: go to last recognizable token before the cursor. For example:
        //    - Any primary unit (e.g. entity declaration, package declaration, ...)
        //      => keyword `entity`, `package`, ...
        //    - Any secondary unit (e.g. package body, architecture)
        //      => keyword `architecture`, ...

        // 3) Run the parser until the point of the cursor. Then exit with possible completions
        let options = self
            .project
            .list_completion_options(&source, cursor)
            .into_iter()
            .map(|item| self.completion_item_to_lsp_item(item))
            .collect();

        CompletionList {
            items: options,
            is_incomplete: true,
        }
    }

    pub fn resolve_completion_item(&mut self, params: &CompletionItem) -> CompletionItem {
        let mut params = params.clone();
        let eid = params
            .data
            .clone()
            .and_then(|val| serde_json::from_value::<usize>(val).ok())
            .map(EntityId::from_raw);
        if let Some(id) = eid {
            if let Some(text) = self.project.format_entity(id) {
                params.documentation = Some(Documentation::MarkupContent(MarkupContent {
                    kind: MarkupKind::Markdown,
                    value: format!("```vhdl\n{text}\n```"),
                }));
            }
        }
        params
    }

    fn client_supports_related_information(&self) -> bool {
        let try_fun = || {
            self.init_params
                .as_ref()?
                .capabilities
                .text_document
                .as_ref()?
                .publish_diagnostics
                .as_ref()?
                .related_information
        };
        try_fun().unwrap_or(false)
    }

    fn client_supports_did_change_watched_files(&self) -> bool {
        let try_fun = || {
            self.init_params
                .as_ref()?
                .capabilities
                .workspace
                .as_ref()?
                .did_change_watched_files
                .as_ref()?
                .dynamic_registration
        };
        try_fun().unwrap_or(false)
    }

    fn client_supports_snippets(&self) -> bool {
        let try_fun = || {
            self.init_params
                .as_ref()?
                .capabilities
                .text_document
                .as_ref()?
                .completion
                .as_ref()?
                .completion_item
                .as_ref()?
                .snippet_support
        };
        try_fun().unwrap_or(false)
    }

    fn client_has_hierarchical_document_symbol_support(&self) -> bool {
        let try_fun = || {
            self.init_params
                .as_ref()?
                .capabilities
                .text_document
                .as_ref()?
                .document_symbol
                .as_ref()?
                .hierarchical_document_symbol_support
        };
        try_fun().unwrap_or(false)
    }

    fn publish_diagnostics(&mut self) {
        let diagnostics = self.project.analyse();

        if self.settings.no_lint {
            return;
        }

        let supports_related_information = self.client_supports_related_information();
        let diagnostics = {
            if supports_related_information {
                diagnostics
            } else {
                flatten_related(diagnostics)
            }
        };

        let mut files_with_notifications = std::mem::take(&mut self.files_with_notifications);
        for (file_uri, diagnostics) in diagnostics_by_uri(diagnostics).into_iter() {
            let lsp_diagnostics = diagnostics
                .into_iter()
                .filter_map(|diag| to_lsp_diagnostic(diag, &self.severity_map))
                .collect();

            let publish_diagnostics = PublishDiagnosticsParams {
                uri: file_uri.clone(),
                diagnostics: lsp_diagnostics,
                version: None,
            };

            self.rpc
                .send_notification("textDocument/publishDiagnostics", publish_diagnostics);

            self.files_with_notifications.insert(file_uri.clone(), ());
        }

        for (file_uri, _) in files_with_notifications.drain() {
            // File has no longer any diagnostics, publish empty notification to clear them
            if !self.files_with_notifications.contains_key(&file_uri) {
                let publish_diagnostics = PublishDiagnosticsParams {
                    uri: file_uri.clone(),
                    diagnostics: vec![],
                    version: None,
                };

                self.rpc
                    .send_notification("textDocument/publishDiagnostics", publish_diagnostics);
            }
        }
    }

    pub fn text_document_declaration(
        &mut self,
        params: &TextDocumentPositionParams,
    ) -> Option<Location> {
        let source = self
            .project
            .get_source(&uri_to_file_name(&params.text_document.uri))?;

        let ent = self
            .project
            .find_declaration(&source, from_lsp_pos(params.position))?;
        Some(srcpos_to_location(ent.decl_pos()?))
    }

    pub fn text_document_definition(
        &mut self,
        params: &TextDocumentPositionParams,
    ) -> Option<Location> {
        let source = self
            .project
            .get_source(&uri_to_file_name(&params.text_document.uri))?;

        let ent = self
            .project
            .find_definition(&source, from_lsp_pos(params.position))?;
        Some(srcpos_to_location(ent.decl_pos()?))
    }

    pub fn text_document_implementation(
        &mut self,
        params: &TextDocumentPositionParams,
    ) -> Option<GotoDefinitionResponse> {
        let source = self
            .project
            .get_source(&uri_to_file_name(&params.text_document.uri))?;

        let ents = self
            .project
            .find_implementation(&source, from_lsp_pos(params.position));

        Some(GotoDefinitionResponse::Array(
            ents.into_iter()
                .filter_map(|ent| ent.decl_pos().map(srcpos_to_location))
                .collect(),
        ))
    }

    pub fn prepare_rename(
        &mut self,
        params: &TextDocumentPositionParams,
    ) -> Option<PrepareRenameResponse> {
        let source = self
            .project
            .get_source(&uri_to_file_name(&params.text_document.uri))?;

        let (pos, ent) = self
            .project
            .item_at_cursor(&source, from_lsp_pos(params.position))?;

        if let Designator::Identifier(_) = ent.designator() {
            Some(PrepareRenameResponse::Range(to_lsp_range(pos.range)))
        } else {
            // It does not make sense to rename operator symbols and character literals
            // Also they have different representations that would not be handled consistently
            // Such as function "+"(arg1, arg2 : integer) but used as foo + bar
            None
        }
    }

    pub fn rename(&mut self, params: &RenameParams) -> Option<WorkspaceEdit> {
        let source = self.project.get_source(&uri_to_file_name(
            &params.text_document_position.text_document.uri,
        ))?;

        let ent = self.project.find_declaration(
            &source,
            from_lsp_pos(params.text_document_position.position),
        )?;

        let mut changes: HashMap<Url, Vec<TextEdit>> = Default::default();

        for srcpos in self.project.find_all_references(ent) {
            let loc = srcpos_to_location(&srcpos);
            changes.entry(loc.uri).or_default().push(TextEdit {
                range: loc.range,
                new_text: params.new_name.clone(),
            });
        }

        Some(WorkspaceEdit {
            changes: Some(changes),
            ..Default::default()
        })
    }

    pub fn workspace_symbol(
        &self,
        params: &WorkspaceSymbolParams,
    ) -> Option<WorkspaceSymbolResponse> {
        let trunc_limit = 200;
        let query = params.query.to_ascii_lowercase();
        let mut symbols: Vec<_> = self
            .project
            .public_symbols()
            .filter_map(|ent| match ent.designator() {
                Designator::Identifier(_) | Designator::Character(_) => {
                    Some((ent, ent.designator().to_string().to_ascii_lowercase()))
                }
                Designator::OperatorSymbol(op) => Some((ent, op.to_string().to_ascii_lowercase())),
                Designator::Anonymous(_) => None,
            })
            .collect();
        symbols.sort_by(|(_, n1), (_, n2)| n1.cmp(n2));
        Some(WorkspaceSymbolResponse::Nested(
            symbols
                .into_iter()
                .filter_map(|(ent, name)| {
                    let decl_pos = ent.decl_pos()?;
                    if name.starts_with(&query) {
                        Some(WorkspaceSymbol {
                            name: ent.describe(),
                            kind: to_symbol_kind(ent.kind()),
                            tags: None,
                            container_name: ent.parent.map(|ent| ent.path_name()),
                            location: OneOf::Left(srcpos_to_location(decl_pos)),
                            data: None,
                        })
                    } else {
                        None
                    }
                })
                .take(trunc_limit)
                .collect(),
        ))
    }

    pub fn document_symbol(&self, params: &DocumentSymbolParams) -> Option<DocumentSymbolResponse> {
        let source = self
            .project
            .get_source(&uri_to_file_name(&params.text_document.uri))?;

        // Some files are mapped to multiple libraries, only use the first library for document symbols
        let library_name = self
            .project
            .library_mapping_of(&source)
            .into_iter()
            .next()?;

        if self.client_has_hierarchical_document_symbol_support() {
            fn to_document_symbol(
                EntHierarchy { ent, children }: EntHierarchy,
                ctx: &Vec<Token>,
            ) -> Option<DocumentSymbol> {
                let decl_pos = ent.decl_pos()?;
<<<<<<< HEAD
                let src_range = ent.src_span.to_pos(ctx).range();
=======
                let src_range = ent
                    .src_span
                    .map(|span| span.pos(ctx).range())
                    .unwrap_or(decl_pos.range());
>>>>>>> d014f6ae
                #[allow(deprecated)]
                Some(DocumentSymbol {
                    name: ent.describe(),
                    kind: to_symbol_kind(ent.kind()),
                    tags: None,
                    detail: None,
                    selection_range: to_lsp_range(decl_pos.range),
                    range: to_lsp_range(src_range),
                    children: if !children.is_empty() {
                        Some(
                            children
                                .into_iter()
                                .filter_map(|hierarchy| to_document_symbol(hierarchy, ctx))
                                .collect(),
                        )
                    } else {
                        None
                    },
                    deprecated: None,
                })
            }

            Some(DocumentSymbolResponse::Nested(
                self.project
                    .document_symbols(&library_name, &source)
                    .into_iter()
                    .filter_map(|(hierarchy, tokens)| to_document_symbol(hierarchy, tokens))
                    .collect(),
            ))
        } else {
            fn to_symbol_information(ent: EntRef) -> Option<SymbolInformation> {
                let decl_pos = ent.decl_pos()?;
                #[allow(deprecated)]
                Some(SymbolInformation {
                    name: ent.describe(),
                    kind: to_symbol_kind(ent.kind()),
                    tags: None,
                    location: srcpos_to_location(decl_pos),
                    deprecated: None,
                    container_name: ent.parent_in_same_source().map(|ent| ent.describe()),
                })
            }

            Some(DocumentSymbolResponse::Flat(
                self.project
                    .document_symbols(&library_name, &source)
                    .into_iter()
                    .flat_map(|(a, _)| a.into_flat().into_iter().filter_map(to_symbol_information))
                    .collect(),
            ))
        }
    }

    pub fn text_document_hover(&mut self, params: &TextDocumentPositionParams) -> Option<Hover> {
        let source = self
            .project
            .get_source(&uri_to_file_name(&params.text_document.uri))?;
        let ent = self
            .project
            .find_declaration(&source, from_lsp_pos(params.position))?;

        let value = self.project.format_declaration(ent)?;

        Some(Hover {
            contents: HoverContents::Markup(MarkupContent {
                kind: MarkupKind::Markdown,
                value: format!("```vhdl\n{value}\n```"),
            }),
            range: None,
        })
    }

    pub fn text_document_references(&mut self, params: &ReferenceParams) -> Vec<Location> {
        let ent = self
            .project
            .get_source(&uri_to_file_name(
                &params.text_document_position.text_document.uri,
            ))
            .and_then(|source| {
                self.project.find_declaration(
                    &source,
                    from_lsp_pos(params.text_document_position.position),
                )
            });

        if let Some(ent) = ent {
            self.project
                .find_all_references(ent)
                .iter()
                .map(srcpos_to_location)
                .collect()
        } else {
            Vec::new()
        }
    }

    fn message_filter(&self) -> MessageFilter {
        MessageFilter {
            silent: self.settings.silent,
            rpc: self.rpc.clone(),
        }
    }

    fn message(&self, msg: Message) {
        self.message_filter().push(msg);
    }
}

fn entity_to_completion_item(ent: EntRef) -> CompletionItem {
    CompletionItem {
        label: ent.designator.to_string(),
        detail: Some(ent.describe()),
        kind: Some(entity_kind_to_completion_kind(ent.kind())),
        data: serde_json::to_value(ent.id.to_raw()).ok(),
        insert_text: Some(ent.designator.to_string()),
        ..Default::default()
    }
}

fn entity_kind_to_completion_kind(kind: &AnyEntKind) -> CompletionItemKind {
    match kind {
        AnyEntKind::ExternalAlias { .. } | AnyEntKind::ObjectAlias { .. } => {
            CompletionItemKind::FIELD
        }
        AnyEntKind::File(_) | AnyEntKind::InterfaceFile(_) => CompletionItemKind::FILE,
        AnyEntKind::Component(_) => CompletionItemKind::MODULE,
        AnyEntKind::Attribute(_) => CompletionItemKind::REFERENCE,
        AnyEntKind::Overloaded(overloaded) => match overloaded {
            Overloaded::SubprogramDecl(_)
            | Overloaded::Subprogram(_)
            | Overloaded::UninstSubprogramDecl(..)
            | Overloaded::UninstSubprogram(..)
            | Overloaded::InterfaceSubprogram(_) => CompletionItemKind::FUNCTION,
            Overloaded::EnumLiteral(_) => CompletionItemKind::ENUM_MEMBER,
            Overloaded::Alias(_) => CompletionItemKind::FIELD,
        },
        AnyEntKind::Type(_) => CompletionItemKind::TYPE_PARAMETER,
        AnyEntKind::ElementDeclaration(_) => CompletionItemKind::FIELD,
        AnyEntKind::Concurrent(_) => CompletionItemKind::MODULE,
        AnyEntKind::Sequential(_) => CompletionItemKind::MODULE,
        AnyEntKind::Object(object) => match object.class {
            ObjectClass::Signal => CompletionItemKind::EVENT,
            ObjectClass::Constant => CompletionItemKind::CONSTANT,
            ObjectClass::Variable | ObjectClass::SharedVariable => CompletionItemKind::VARIABLE,
        },
        AnyEntKind::LoopParameter(_) => CompletionItemKind::MODULE,
        AnyEntKind::PhysicalLiteral(_) => CompletionItemKind::UNIT,
        AnyEntKind::DeferredConstant(_) => CompletionItemKind::CONSTANT,
        AnyEntKind::Library => CompletionItemKind::MODULE,
        AnyEntKind::Design(_) => CompletionItemKind::MODULE,
        AnyEntKind::View(_) => CompletionItemKind::INTERFACE,
    }
}

struct MessageFilter {
    silent: bool,
    rpc: SharedRpcChannel,
}

impl MessageHandler for MessageFilter {
    fn push(&mut self, msg: Message) {
        if !self.silent
            && matches!(
                msg.message_type,
                vhdl_lang::MessageType::Warning | vhdl_lang::MessageType::Error
            )
        {
            self.rpc.send_notification(
                "window/showMessage",
                ShowMessageParams {
                    typ: to_lsp_message_type(&msg.message_type),
                    message: msg.message.clone(),
                },
            );
        }

        self.rpc.send_notification(
            "window/logMessage",
            LogMessageParams {
                typ: to_lsp_message_type(&msg.message_type),
                message: msg.message,
            },
        );
    }
}

fn to_lsp_message_type(message_type: &vhdl_lang::MessageType) -> MessageType {
    match message_type {
        vhdl_lang::MessageType::Error => MessageType::ERROR,
        vhdl_lang::MessageType::Warning => MessageType::WARNING,
        vhdl_lang::MessageType::Info => MessageType::INFO,
        vhdl_lang::MessageType::Log => MessageType::LOG,
    }
}

fn srcpos_to_location(pos: &SrcPos) -> Location {
    let uri = file_name_to_uri(pos.source.file_name());
    Location {
        uri,
        range: to_lsp_range(pos.range()),
    }
}

fn from_lsp_pos(position: lsp_types::Position) -> vhdl_lang::Position {
    vhdl_lang::Position {
        line: position.line,
        character: position.character,
    }
}

fn to_lsp_pos(position: vhdl_lang::Position) -> lsp_types::Position {
    lsp_types::Position {
        line: position.line,
        character: position.character,
    }
}

fn to_lsp_range(range: vhdl_lang::Range) -> lsp_types::Range {
    lsp_types::Range {
        start: to_lsp_pos(range.start),
        end: to_lsp_pos(range.end),
    }
}

fn from_lsp_range(range: lsp_types::Range) -> vhdl_lang::Range {
    vhdl_lang::Range {
        start: from_lsp_pos(range.start),
        end: from_lsp_pos(range.end),
    }
}

fn diagnostics_by_uri(diagnostics: Vec<Diagnostic>) -> FnvHashMap<Url, Vec<Diagnostic>> {
    let mut map: FnvHashMap<Url, Vec<Diagnostic>> = FnvHashMap::default();

    for diagnostic in diagnostics {
        let uri = file_name_to_uri(diagnostic.pos.source.file_name());
        match map.entry(uri) {
            Entry::Occupied(mut entry) => entry.get_mut().push(diagnostic),
            Entry::Vacant(entry) => {
                let vec = vec![diagnostic];
                entry.insert(vec);
            }
        }
    }

    map
}

fn flatten_related(diagnostics: Vec<Diagnostic>) -> Vec<Diagnostic> {
    let mut flat_diagnostics = Vec::new();
    for mut diagnostic in diagnostics {
        flat_diagnostics.extend(diagnostic.drain_related());
        flat_diagnostics.push(diagnostic);
    }
    flat_diagnostics
}

fn file_name_to_uri(file_name: &Path) -> Url {
    // @TODO return error to client
    Url::from_file_path(file_name).unwrap()
}

fn uri_to_file_name(uri: &Url) -> PathBuf {
    // @TODO return error to client
    uri.to_file_path().unwrap()
}

fn to_lsp_diagnostic(
    diagnostic: Diagnostic,
    severity_map: &SeverityMap,
) -> Option<lsp_types::Diagnostic> {
    let severity = match severity_map[diagnostic.code]? {
        Severity::Error => DiagnosticSeverity::ERROR,
        Severity::Warning => DiagnosticSeverity::WARNING,
        Severity::Info => DiagnosticSeverity::INFORMATION,
        Severity::Hint => DiagnosticSeverity::HINT,
    };

    let related_information = if !diagnostic.related.is_empty() {
        let mut related_information = Vec::new();
        for (pos, msg) in diagnostic.related {
            let uri = file_name_to_uri(pos.source.file_name());
            related_information.push(DiagnosticRelatedInformation {
                location: Location {
                    uri: uri.to_owned(),
                    range: to_lsp_range(pos.range()),
                },
                message: msg,
            })
        }
        Some(related_information)
    } else {
        None
    };

    Some(lsp_types::Diagnostic {
        range: to_lsp_range(diagnostic.pos.range()),
        severity: Some(severity),
        code: Some(NumberOrString::String(format!("{}", diagnostic.code))),
        source: Some("vhdl ls".to_owned()),
        message: diagnostic.message,
        related_information,
        ..Default::default()
    })
}

fn overloaded_kind(overloaded: &Overloaded) -> SymbolKind {
    match overloaded {
        Overloaded::SubprogramDecl(_) => SymbolKind::FUNCTION,
        Overloaded::Subprogram(_) => SymbolKind::FUNCTION,
        Overloaded::UninstSubprogramDecl(..) => SymbolKind::FUNCTION,
        Overloaded::UninstSubprogram(..) => SymbolKind::FUNCTION,
        Overloaded::InterfaceSubprogram(_) => SymbolKind::FUNCTION,
        Overloaded::EnumLiteral(_) => SymbolKind::ENUM_MEMBER,
        Overloaded::Alias(o) => overloaded_kind(o.kind()),
    }
}

fn object_kind(object: &Object) -> SymbolKind {
    if matches!(object.subtype.type_mark().kind(), Type::Protected(..)) {
        SymbolKind::OBJECT
    } else if object.iface.is_some() {
        SymbolKind::INTERFACE
    } else {
        object_class_kind(object.class)
    }
}

fn object_class_kind(class: ObjectClass) -> SymbolKind {
    match class {
        ObjectClass::Signal => SymbolKind::EVENT,
        ObjectClass::Constant => SymbolKind::CONSTANT,
        ObjectClass::Variable => SymbolKind::VARIABLE,
        ObjectClass::SharedVariable => SymbolKind::VARIABLE,
    }
}

fn type_kind(t: &Type) -> SymbolKind {
    match t {
        vhdl_lang::Type::Array { .. } => SymbolKind::ARRAY,
        vhdl_lang::Type::Enum(_) => SymbolKind::ENUM,
        vhdl_lang::Type::Integer => SymbolKind::NUMBER,
        vhdl_lang::Type::Real => SymbolKind::NUMBER,
        vhdl_lang::Type::Physical => SymbolKind::NUMBER,
        vhdl_lang::Type::Access(_) => SymbolKind::ENUM,
        vhdl_lang::Type::Record(_) => SymbolKind::STRUCT,
        vhdl_lang::Type::Incomplete => SymbolKind::NULL,
        vhdl_lang::Type::Subtype(t) => type_kind(t.type_mark().kind()),
        vhdl_lang::Type::Protected(_, _) => SymbolKind::CLASS,
        vhdl_lang::Type::File => SymbolKind::FILE,
        vhdl_lang::Type::Interface => SymbolKind::TYPE_PARAMETER,
        vhdl_lang::Type::Alias(t) => type_kind(t.kind()),
        vhdl_lang::Type::Universal(_) => SymbolKind::NUMBER,
    }
}

fn to_symbol_kind(kind: &AnyEntKind) -> SymbolKind {
    match kind {
        AnyEntKind::ExternalAlias { class, .. } => object_class_kind(ObjectClass::from(*class)),
        AnyEntKind::ObjectAlias { base_object, .. } => object_kind(base_object.object()),
        AnyEntKind::Object(o) => object_kind(o),
        AnyEntKind::LoopParameter(_) => SymbolKind::CONSTANT,
        AnyEntKind::PhysicalLiteral(_) => SymbolKind::CONSTANT,
        AnyEntKind::DeferredConstant(_) => SymbolKind::CONSTANT,
        AnyEntKind::File { .. } => SymbolKind::FILE,
        AnyEntKind::InterfaceFile { .. } => SymbolKind::INTERFACE,
        AnyEntKind::Component(_) => SymbolKind::CLASS,
        AnyEntKind::Attribute(_) => SymbolKind::PROPERTY,
        AnyEntKind::Overloaded(o) => overloaded_kind(o),
        AnyEntKind::Type(t) => type_kind(t),
        AnyEntKind::ElementDeclaration(_) => SymbolKind::FIELD,
        AnyEntKind::Sequential(_) => SymbolKind::NAMESPACE,
        AnyEntKind::Concurrent(Some(Concurrent::Instance)) => SymbolKind::MODULE,
        AnyEntKind::Concurrent(_) => SymbolKind::NAMESPACE,
        AnyEntKind::Library => SymbolKind::NAMESPACE,
        AnyEntKind::View(_) => SymbolKind::INTERFACE,
        AnyEntKind::Design(d) => match d {
            vhdl_lang::Design::Entity(_, _) => SymbolKind::MODULE,
            vhdl_lang::Design::Architecture(_) => SymbolKind::MODULE,
            vhdl_lang::Design::Configuration => SymbolKind::MODULE,
            vhdl_lang::Design::Package(_, _) => SymbolKind::PACKAGE,
            vhdl_lang::Design::PackageBody => SymbolKind::PACKAGE,
            vhdl_lang::Design::UninstPackage(_, _) => SymbolKind::PACKAGE,
            vhdl_lang::Design::PackageInstance(_) => SymbolKind::PACKAGE,
            vhdl_lang::Design::InterfacePackageInstance(_) => SymbolKind::PACKAGE,
            vhdl_lang::Design::Context(_) => SymbolKind::NAMESPACE,
        },
    }
}

#[cfg(test)]
mod tests {
    use std::rc::Rc;

    use super::*;
    use crate::rpc_channel::test_support::*;

    fn initialize_server(server: &mut VHDLServer, root_uri: Url) {
        let capabilities = ClientCapabilities::default();

        #[allow(deprecated)]
        let initialize_params = InitializeParams {
            process_id: None,
            root_path: None,
            root_uri: Some(root_uri),
            initialization_options: None,
            capabilities,
            trace: None,
            workspace_folders: None,
            client_info: None,
            locale: None,
            work_done_progress_params: WorkDoneProgressParams::default(),
        };

        server.initialize_request(initialize_params);
        server.initialized_notification();
    }

    fn temp_root_uri() -> (tempfile::TempDir, Url) {
        let tempdir = tempfile::tempdir().unwrap();
        let root_uri = Url::from_file_path(tempdir.path().canonicalize().unwrap()).unwrap();
        (tempdir, root_uri)
    }

    fn expect_loaded_config_messages(mock: &RpcMock, config_uri: &Url) {
        let file_name = config_uri
            .to_file_path()
            .unwrap()
            .to_str()
            .unwrap()
            .to_owned();
        mock.expect_message_contains(format!(
            "Loaded workspace root configuration file: {file_name}"
        ));
    }

    fn expect_missing_config_messages(mock: &RpcMock) {
        mock.expect_error_contains("Library mapping is unknown due to missing vhdl_ls.toml config file in the workspace root path");
        mock.expect_warning_contains(
            "Without library mapping semantic analysis might be incorrect",
        );
    }

    fn expect_erroneous_config(mock: &RpcMock) {
        mock.expect_error_contains("Error loading vhdl_ls.toml");
    }

    /// Create RpcMock and VHDLServer
    fn setup_server() -> (Rc<RpcMock>, VHDLServer) {
        let mock = Rc::new(RpcMock::new());
        let server = VHDLServer::new_external_config(SharedRpcChannel::new(mock.clone()), false);
        (mock, server)
    }

    #[test]
    fn initialize() {
        let (mock, mut server) = setup_server();
        let (_tempdir, root_uri) = temp_root_uri();
        expect_missing_config_messages(&mock);
        initialize_server(&mut server, root_uri);
    }

    #[test]
    fn did_open_no_diagnostics() {
        let (mock, mut server) = setup_server();
        let (_tempdir, root_uri) = temp_root_uri();
        expect_missing_config_messages(&mock);
        initialize_server(&mut server, root_uri.clone());

        let file_url = root_uri.join("ent.vhd").unwrap();
        let code = "
entity ent is
end entity ent;
"
        .to_owned();

        let did_open = DidOpenTextDocumentParams {
            text_document: TextDocumentItem {
                uri: file_url,
                language_id: "vhdl".to_owned(),
                version: 0,
                text: code,
            },
        };

        mock.expect_warning_contains("is not part of the project");

        server.text_document_did_open_notification(&did_open);
    }

    #[test]
    fn did_open_with_diagnostics_and_change_without() {
        let (mock, mut server) = setup_server();

        let (_tempdir, root_uri) = temp_root_uri();
        expect_missing_config_messages(&mock);
        initialize_server(&mut server, root_uri.clone());

        let file_url = root_uri.join("ent.vhd").unwrap();
        let code = "
entity ent is
end entity ent2;
"
        .to_owned();

        let did_open = DidOpenTextDocumentParams {
            text_document: TextDocumentItem {
                uri: file_url.clone(),
                language_id: "vhdl".to_owned(),
                version: 0,
                text: code,
            },
        };

        let publish_diagnostics = PublishDiagnosticsParams {
            uri: file_url.clone(),
            diagnostics: vec![lsp_types::Diagnostic {
                range: Range {
                    start: lsp_types::Position {
                        line: 2,
                        character: "end entity ".len() as u32,
                    },
                    end: lsp_types::Position {
                        line: 2,
                        character: "end entity ent2".len() as u32,
                    },
                },
                code: Some(NumberOrString::String("syntax_error".to_owned())),
                severity: Some(DiagnosticSeverity::ERROR),
                source: Some("vhdl ls".to_owned()),
                message: "End identifier mismatch, expected ent".to_owned(),
                ..Default::default()
            }],
            version: None,
        };

        mock.expect_warning_contains("is not part of the project");

        mock.expect_notification("textDocument/publishDiagnostics", publish_diagnostics);
        server.text_document_did_open_notification(&did_open);

        let code = "
entity ent is
end entity ent;
"
        .to_owned();

        let did_change = DidChangeTextDocumentParams {
            text_document: VersionedTextDocumentIdentifier {
                uri: file_url.clone(),
                version: 1,
            },
            content_changes: vec![TextDocumentContentChangeEvent {
                range: None,
                range_length: None,
                text: code,
            }],
        };

        let publish_diagnostics = PublishDiagnosticsParams {
            uri: file_url,
            diagnostics: vec![],
            version: None,
        };

        mock.expect_notification("textDocument/publishDiagnostics", publish_diagnostics);
        server.text_document_did_change_notification(&did_change);
    }

    fn write_file(root_uri: &Url, file_name: impl AsRef<str>, contents: impl AsRef<str>) -> Url {
        let path = root_uri.to_file_path().unwrap().join(file_name.as_ref());
        std::fs::write(&path, contents.as_ref()).unwrap();
        Url::from_file_path(path).unwrap()
    }

    fn write_config(root_uri: &Url, contents: impl AsRef<str>) -> Url {
        write_file(root_uri, "vhdl_ls.toml", contents)
    }

    #[test]
    fn initialize_with_config() {
        let (mock, mut server) = setup_server();
        let (_tempdir, root_uri) = temp_root_uri();
        let file_uri = write_file(
            &root_uri,
            "file.vhd",
            "\
entity ent is
end entity;

architecture rtl of ent2 is
begin
end;
",
        );

        let config_uri = write_config(
            &root_uri,
            "
[libraries]
lib.files = [
  'file.vhd'
]
",
        );

        let publish_diagnostics = PublishDiagnosticsParams {
            uri: file_uri,
            diagnostics: vec![lsp_types::Diagnostic {
                range: Range {
                    start: lsp_types::Position {
                        line: 3,
                        character: "architecture rtl of ".len() as u32,
                    },
                    end: lsp_types::Position {
                        line: 3,
                        character: "architecture rtl of ent2".len() as u32,
                    },
                },
                code: Some(NumberOrString::String("unresolved".to_owned())),
                severity: Some(DiagnosticSeverity::ERROR),
                source: Some("vhdl ls".to_owned()),
                message: "No primary unit \'ent2\' within library \'lib\'".to_owned(),
                ..Default::default()
            }],
            version: None,
        };

        expect_loaded_config_messages(&mock, &config_uri);
        mock.expect_notification("textDocument/publishDiagnostics", publish_diagnostics);

        initialize_server(&mut server, root_uri);
    }

    #[test]
    fn initialize_with_bad_config() {
        let (mock, mut server) = setup_server();
        let (_tempdir, root_uri) = temp_root_uri();

        write_config(
            &root_uri,
            "
[libraries
",
        );

        expect_erroneous_config(&mock);
        initialize_server(&mut server, root_uri);
    }

    #[test]
    fn initialize_with_config_missing_files() {
        let (mock, mut server) = setup_server();
        let (_tempdir, root_uri) = temp_root_uri();

        let config_uri = write_config(
            &root_uri,
            "
[libraries]
lib.files = [
'missing_file.vhd',
]
",
        );

        expect_loaded_config_messages(&mock, &config_uri);
        mock.expect_warning_contains("missing_file.vhd");
        initialize_server(&mut server, root_uri);
    }

    #[test]
    fn text_document_declaration() {
        let (mock, mut server) = setup_server();
        let (_tempdir, root_uri) = temp_root_uri();

        let file_url1 = write_file(
            &root_uri,
            "pkg1.vhd",
            "\
package pkg1 is
  type typ_t is (foo, bar);
end package;
",
        );

        let code2 = "\
use work.pkg1.all;
package pkg2 is
  constant c : typ_t := bar;
end package;
        "
        .to_owned();
        let file_url2 = write_file(&root_uri, "pkg2.vhd", &code2);

        let config_uri = write_config(
            &root_uri,
            format!(
                "
[libraries]
std.files = [
'{}/../vhdl_libraries/std/*.vhd',
]
lib.files = [
  '*.vhd'
]
",
                std::env::var("CARGO_MANIFEST_DIR").unwrap()
            ),
        );

        expect_loaded_config_messages(&mock, &config_uri);
        initialize_server(&mut server, root_uri);

        let did_open = DidOpenTextDocumentParams {
            text_document: TextDocumentItem {
                uri: file_url2.clone(),
                language_id: "vhdl".to_owned(),
                version: 0,
                text: code2,
            },
        };

        server.text_document_did_open_notification(&did_open);

        let response = server.text_document_declaration(&TextDocumentPositionParams {
            text_document: TextDocumentIdentifier { uri: file_url2 },
            position: lsp_types::Position {
                line: 2,
                character: "  constant c : t".len() as u32,
            },
        });

        let expected = Location {
            uri: file_url1,
            range: Range {
                start: lsp_types::Position {
                    line: 1,
                    character: "  type ".len() as u32,
                },
                end: lsp_types::Position {
                    line: 1,
                    character: "  type tpe_t".len() as u32,
                },
            },
        };

        assert_eq!(response, Some(expected));
    }

    #[test]
    fn client_register_capability() {
        let (mock, mut server) = setup_server();
        let (_tempdir, root_uri) = temp_root_uri();

        let config_uri = write_config(
            &root_uri,
            "
[libraries]
        ",
        );

        let register_options = DidChangeWatchedFilesRegistrationOptions {
            watchers: vec![FileSystemWatcher {
                glob_pattern: GlobPattern::String("**/vhdl_ls.toml".to_owned()),
                kind: None,
            }],
        };
        let register_capability = RegistrationParams {
            registrations: vec![Registration {
                id: "workspace/didChangeWatchedFiles".to_owned(),
                method: "workspace/didChangeWatchedFiles".to_owned(),
                register_options: serde_json::to_value(register_options).ok(),
            }],
        };

        expect_loaded_config_messages(&mock, &config_uri);
        mock.expect_request("client/registerCapability", register_capability);

        let capabilities = ClientCapabilities {
            workspace: Some(WorkspaceClientCapabilities {
                did_change_watched_files: Some(DidChangeWatchedFilesClientCapabilities {
                    dynamic_registration: Some(true),
                    relative_pattern_support: Some(false),
                }),
                ..WorkspaceClientCapabilities::default()
            }),
            ..ClientCapabilities::default()
        };
        #[allow(deprecated)]
        let initialize_params = InitializeParams {
            root_uri: Some(root_uri),
            capabilities,
            ..Default::default()
        };

        server.initialize_request(initialize_params);
        server.initialized_notification();
    }

    #[test]
    fn update_config_file() {
        let (mock, mut server) = setup_server();
        let (_tempdir, root_uri) = temp_root_uri();
        let file1_uri = write_file(
            &root_uri,
            "file1.vhd",
            "\
architecture rtl of ent is
begin
end;
",
        );
        let file2_uri = write_file(
            &root_uri,
            "file2.vhd",
            "\
architecture rtl of ent is
begin
end;
",
        );
        let config_uri = write_config(
            &root_uri,
            "
[libraries]
lib.files = [
  'file1.vhd'
]
",
        );

        let publish_diagnostics1 = PublishDiagnosticsParams {
            uri: file1_uri.clone(),
            diagnostics: vec![lsp_types::Diagnostic {
                range: Range {
                    start: lsp_types::Position {
                        line: 0,
                        character: "architecture rtl of ".len() as u32,
                    },
                    end: lsp_types::Position {
                        line: 0,
                        character: "architecture rtl of ent".len() as u32,
                    },
                },
                code: Some(NumberOrString::String("unresolved".to_owned())),
                severity: Some(DiagnosticSeverity::ERROR),
                source: Some("vhdl ls".to_owned()),
                message: "No primary unit \'ent\' within library \'lib\'".to_owned(),
                ..Default::default()
            }],
            version: None,
        };

        // after config change
        let publish_diagnostics2a = PublishDiagnosticsParams {
            uri: file2_uri,
            ..publish_diagnostics1.clone()
        };
        let publish_diagnostics2b = PublishDiagnosticsParams {
            uri: file1_uri,
            diagnostics: vec![],
            version: None,
        };

        expect_loaded_config_messages(&mock, &config_uri);
        mock.expect_notification("textDocument/publishDiagnostics", publish_diagnostics1);
        mock.expect_message_contains("Configuration file has changed, reloading project...");
        expect_loaded_config_messages(&mock, &config_uri);
        mock.expect_notification("textDocument/publishDiagnostics", publish_diagnostics2a);
        mock.expect_notification("textDocument/publishDiagnostics", publish_diagnostics2b);

        initialize_server(&mut server, root_uri.clone());

        let config_uri = write_config(
            &root_uri,
            "
[libraries]
lib.files = [
  'file2.vhd'
]
",
        );
        server.workspace_did_change_watched_files(&DidChangeWatchedFilesParams {
            changes: vec![FileEvent {
                typ: FileChangeType::CHANGED,
                uri: config_uri,
            }],
        });
    }
}<|MERGE_RESOLUTION|>--- conflicted
+++ resolved
@@ -740,14 +740,7 @@
                 ctx: &Vec<Token>,
             ) -> Option<DocumentSymbol> {
                 let decl_pos = ent.decl_pos()?;
-<<<<<<< HEAD
-                let src_range = ent.src_span.to_pos(ctx).range();
-=======
-                let src_range = ent
-                    .src_span
-                    .map(|span| span.pos(ctx).range())
-                    .unwrap_or(decl_pos.range());
->>>>>>> d014f6ae
+                let src_range = ent.src_span.pos(ctx).range();
                 #[allow(deprecated)]
                 Some(DocumentSymbol {
                     name: ent.describe(),
